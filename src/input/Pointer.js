--- conflicted
+++ resolved
@@ -1,4 +1,3 @@
-<<<<<<< HEAD
 /**
  * @author       Richard Davey <rich@photonstorm.com>
  * @copyright    2020 Photon Storm Ltd.
@@ -509,17 +508,8 @@
      */
     updateWorldPoint: function (camera)
     {
-        var x = this.x;
-        var y = this.y;
-
-        if (camera.resolution !== 1)
-        {
-            x += camera._x;
-            y += camera._y;
-        }
-
         //  Stores the world point inside of tempPoint
-        var temp = camera.getWorldPoint(x, y);
+        var temp = camera.getWorldPoint(this.x, this.y);
 
         this.worldX = temp.x;
         this.worldY = temp.y;
@@ -1279,1278 +1269,4 @@
 
 });
 
-module.exports = Pointer;
-=======
-/**
- * @author       Richard Davey <rich@photonstorm.com>
- * @copyright    2020 Photon Storm Ltd.
- * @license      {@link https://opensource.org/licenses/MIT|MIT License}
- */
-
-var Angle = require('../math/angle/Between');
-var Class = require('../utils/Class');
-var Distance = require('../math/distance/DistanceBetween');
-var FuzzyEqual = require('../math/fuzzy/Equal');
-var SmoothStepInterpolation = require('../math/interpolation/SmoothStepInterpolation');
-var Vector2 = require('../math/Vector2');
-
-/**
- * @classdesc
- * A Pointer object encapsulates both mouse and touch input within Phaser.
- *
- * By default, Phaser will create 2 pointers for your game to use. If you require more, i.e. for a multi-touch
- * game, then use the `InputPlugin.addPointer` method to do so, rather than instantiating this class directly,
- * otherwise it won't be managed by the input system.
- *
- * You can reference the current active pointer via `InputPlugin.activePointer`. You can also use the properties
- * `InputPlugin.pointer1` through to `pointer10`, for each pointer you have enabled in your game.
- *
- * The properties of this object are set by the Input Plugin during processing. This object is then sent in all
- * input related events that the Input Plugin emits, so you can reference properties from it directly in your
- * callbacks.
- *
- * @class Pointer
- * @memberof Phaser.Input
- * @constructor
- * @since 3.0.0
- *
- * @param {Phaser.Input.InputManager} manager - A reference to the Input Manager.
- * @param {integer} id - The internal ID of this Pointer.
- */
-var Pointer = new Class({
-
-    initialize:
-
-    function Pointer (manager, id)
-    {
-        /**
-         * A reference to the Input Manager.
-         *
-         * @name Phaser.Input.Pointer#manager
-         * @type {Phaser.Input.InputManager}
-         * @since 3.0.0
-         */
-        this.manager = manager;
-
-        /**
-         * The internal ID of this Pointer.
-         *
-         * @name Phaser.Input.Pointer#id
-         * @type {integer}
-         * @readonly
-         * @since 3.0.0
-         */
-        this.id = id;
-
-        /**
-         * The most recent native DOM Event this Pointer has processed.
-         *
-         * @name Phaser.Input.Pointer#event
-         * @type {(TouchEvent|MouseEvent)}
-         * @since 3.0.0
-         */
-        this.event;
-
-        /**
-         * The DOM element the Pointer was pressed down on, taken from the DOM event.
-         * In a default set-up this will be the Canvas that Phaser is rendering to, or the Window element.
-         *
-         * @name Phaser.Input.Pointer#downElement
-         * @type {any}
-         * @readonly
-         * @since 3.16.0
-         */
-        this.downElement;
-
-        /**
-         * The DOM element the Pointer was released on, taken from the DOM event.
-         * In a default set-up this will be the Canvas that Phaser is rendering to, or the Window element.
-         *
-         * @name Phaser.Input.Pointer#upElement
-         * @type {any}
-         * @readonly
-         * @since 3.16.0
-         */
-        this.upElement;
-
-        /**
-         * The camera the Pointer interacted with during its last update.
-         *
-         * A Pointer can only ever interact with one camera at once, which will be the top-most camera
-         * in the list should multiple cameras be positioned on-top of each other.
-         *
-         * @name Phaser.Input.Pointer#camera
-         * @type {Phaser.Cameras.Scene2D.Camera}
-         * @default null
-         * @since 3.0.0
-         */
-        this.camera = null;
-
-        /**
-         * A read-only property that indicates which button was pressed, or released, on the pointer
-         * during the most recent event. It is only set during `up` and `down` events.
-         *
-         * On Touch devices the value is always 0.
-         *
-         * Users may change the configuration of buttons on their pointing device so that if an event's button property
-         * is zero, it may not have been caused by the button that is physically left–most on the pointing device;
-         * however, it should behave as if the left button was clicked in the standard button layout.
-         *
-         * @name Phaser.Input.Pointer#button
-         * @type {integer}
-         * @readonly
-         * @default 0
-         * @since 3.18.0
-         */
-        this.button = 0;
-
-        /**
-         * 0: No button or un-initialized
-         * 1: Left button
-         * 2: Right button
-         * 4: Wheel button or middle button
-         * 8: 4th button (typically the "Browser Back" button)
-         * 16: 5th button (typically the "Browser Forward" button)
-         *
-         * For a mouse configured for left-handed use, the button actions are reversed.
-         * In this case, the values are read from right to left.
-         *
-         * @name Phaser.Input.Pointer#buttons
-         * @type {integer}
-         * @default 0
-         * @since 3.0.0
-         */
-        this.buttons = 0;
-
-        /**
-         * The position of the Pointer in screen space.
-         *
-         * @name Phaser.Input.Pointer#position
-         * @type {Phaser.Math.Vector2}
-         * @readonly
-         * @since 3.0.0
-         */
-        this.position = new Vector2();
-
-        /**
-         * The previous position of the Pointer in screen space.
-         *
-         * The old x and y values are stored in here during the InputManager.transformPointer call.
-         *
-         * Use the properties `velocity`, `angle` and `distance` to create your own gesture recognition.
-         *
-         * @name Phaser.Input.Pointer#prevPosition
-         * @type {Phaser.Math.Vector2}
-         * @readonly
-         * @since 3.11.0
-         */
-        this.prevPosition = new Vector2();
-
-        /**
-         * An internal vector used for calculations of the pointer speed and angle.
-         *
-         * @name Phaser.Input.Pointer#midPoint
-         * @type {Phaser.Math.Vector2}
-         * @private
-         * @since 3.16.0
-         */
-        this.midPoint = new Vector2(-1, -1);
-
-        /**
-         * The current velocity of the Pointer, based on its current and previous positions.
-         *
-         * This value is smoothed out each frame, according to the `motionFactor` property.
-         *
-         * This property is updated whenever the Pointer moves, regardless of any button states. In other words,
-         * it changes based on movement alone - a button doesn't have to be pressed first.
-         *
-         * @name Phaser.Input.Pointer#velocity
-         * @type {Phaser.Math.Vector2}
-         * @readonly
-         * @since 3.16.0
-         */
-        this.velocity = new Vector2();
-
-        /**
-         * The current angle the Pointer is moving, in radians, based on its previous and current position.
-         *
-         * The angle is based on the old position facing to the current position.
-         *
-         * This property is updated whenever the Pointer moves, regardless of any button states. In other words,
-         * it changes based on movement alone - a button doesn't have to be pressed first.
-         *
-         * @name Phaser.Input.Pointer#angle
-         * @type {number}
-         * @readonly
-         * @since 3.16.0
-         */
-        this.angle = 0;
-
-        /**
-         * The distance the Pointer has moved, based on its previous and current position.
-         *
-         * This value is smoothed out each frame, according to the `motionFactor` property.
-         *
-         * This property is updated whenever the Pointer moves, regardless of any button states. In other words,
-         * it changes based on movement alone - a button doesn't have to be pressed first.
-         *
-         * If you need the total distance travelled since the primary buttons was pressed down,
-         * then use the `Pointer.getDistance` method.
-         *
-         * @name Phaser.Input.Pointer#distance
-         * @type {number}
-         * @readonly
-         * @since 3.16.0
-         */
-        this.distance = 0;
-
-        /**
-         * The smoothing factor to apply to the Pointer position.
-         *
-         * Due to their nature, pointer positions are inherently noisy. While this is fine for lots of games, if you need cleaner positions
-         * then you can set this value to apply an automatic smoothing to the positions as they are recorded.
-         *
-         * The default value of zero means 'no smoothing'.
-         * Set to a small value, such as 0.2, to apply an average level of smoothing between positions. You can do this by changing this
-         * value directly, or by setting the `input.smoothFactor` property in the Game Config.
-         *
-         * Positions are only smoothed when the pointer moves. If the primary button on this Pointer enters an Up or Down state, then the position
-         * is always precise, and not smoothed.
-         *
-         * @name Phaser.Input.Pointer#smoothFactor
-         * @type {number}
-         * @default 0
-         * @since 3.16.0
-         */
-        this.smoothFactor = 0;
-
-        /**
-         * The factor applied to the motion smoothing each frame.
-         *
-         * This value is passed to the Smooth Step Interpolation that is used to calculate the velocity,
-         * angle and distance of the Pointer. It's applied every frame, until the midPoint reaches the current
-         * position of the Pointer. 0.2 provides a good average but can be increased if you need a
-         * quicker update and are working in a high performance environment. Never set this value to
-         * zero.
-         *
-         * @name Phaser.Input.Pointer#motionFactor
-         * @type {number}
-         * @default 0.2
-         * @since 3.16.0
-         */
-        this.motionFactor = 0.2;
-
-        /**
-         * The x position of this Pointer, translated into the coordinate space of the most recent Camera it interacted with.
-         *
-         * If you wish to use this value _outside_ of an input event handler then you should update it first by calling
-         * the `Pointer.updateWorldPoint` method.
-         *
-         * @name Phaser.Input.Pointer#worldX
-         * @type {number}
-         * @default 0
-         * @since 3.10.0
-         */
-        this.worldX = 0;
-
-        /**
-         * The y position of this Pointer, translated into the coordinate space of the most recent Camera it interacted with.
-         *
-         * If you wish to use this value _outside_ of an input event handler then you should update it first by calling
-         * the `Pointer.updateWorldPoint` method.
-         *
-         * @name Phaser.Input.Pointer#worldY
-         * @type {number}
-         * @default 0
-         * @since 3.10.0
-         */
-        this.worldY = 0;
-
-        /**
-         * Time when this Pointer was most recently moved (regardless of the state of its buttons, if any)
-         *
-         * @name Phaser.Input.Pointer#moveTime
-         * @type {number}
-         * @default 0
-         * @since 3.0.0
-         */
-        this.moveTime = 0;
-
-        /**
-         * X coordinate of the Pointer when Button 1 (left button), or Touch, was pressed, used for dragging objects.
-         *
-         * @name Phaser.Input.Pointer#downX
-         * @type {number}
-         * @default 0
-         * @since 3.0.0
-         */
-        this.downX = 0;
-
-        /**
-         * Y coordinate of the Pointer when Button 1 (left button), or Touch, was pressed, used for dragging objects.
-         *
-         * @name Phaser.Input.Pointer#downY
-         * @type {number}
-         * @default 0
-         * @since 3.0.0
-         */
-        this.downY = 0;
-
-        /**
-         * The Event timestamp when the first button, or Touch input, was pressed. Used for dragging objects.
-         *
-         * @name Phaser.Input.Pointer#downTime
-         * @type {number}
-         * @default 0
-         * @since 3.0.0
-         */
-        this.downTime = 0;
-
-        /**
-         * X coordinate of the Pointer when Button 1 (left button), or Touch, was released, used for dragging objects.
-         *
-         * @name Phaser.Input.Pointer#upX
-         * @type {number}
-         * @default 0
-         * @since 3.0.0
-         */
-        this.upX = 0;
-
-        /**
-         * Y coordinate of the Pointer when Button 1 (left button), or Touch, was released, used for dragging objects.
-         *
-         * @name Phaser.Input.Pointer#upY
-         * @type {number}
-         * @default 0
-         * @since 3.0.0
-         */
-        this.upY = 0;
-
-        /**
-         * The Event timestamp when the final button, or Touch input, was released. Used for dragging objects.
-         *
-         * @name Phaser.Input.Pointer#upTime
-         * @type {number}
-         * @default 0
-         * @since 3.0.0
-         */
-        this.upTime = 0;
-
-        /**
-         * Is the primary button down? (usually button 0, the left mouse button)
-         *
-         * @name Phaser.Input.Pointer#primaryDown
-         * @type {boolean}
-         * @default false
-         * @since 3.0.0
-         */
-        this.primaryDown = false;
-
-        /**
-         * Is _any_ button on this pointer considered as being down?
-         *
-         * @name Phaser.Input.Pointer#isDown
-         * @type {boolean}
-         * @default false
-         * @since 3.0.0
-         */
-        this.isDown = false;
-
-        /**
-         * Did the previous input event come from a Touch input (true) or Mouse? (false)
-         *
-         * @name Phaser.Input.Pointer#wasTouch
-         * @type {boolean}
-         * @default false
-         * @since 3.0.0
-         */
-        this.wasTouch = false;
-
-        /**
-         * Did this Pointer get canceled by a touchcancel event?
-         *
-         * Note: "canceled" is the American-English spelling of "cancelled". Please don't submit PRs correcting it!
-         *
-         * @name Phaser.Input.Pointer#wasCanceled
-         * @type {boolean}
-         * @default false
-         * @since 3.15.0
-         */
-        this.wasCanceled = false;
-
-        /**
-         * If the mouse is locked, the horizontal relative movement of the Pointer in pixels since last frame.
-         *
-         * @name Phaser.Input.Pointer#movementX
-         * @type {number}
-         * @default 0
-         * @since 3.0.0
-         */
-        this.movementX = 0;
-
-        /**
-         * If the mouse is locked, the vertical relative movement of the Pointer in pixels since last frame.
-         *
-         * @name Phaser.Input.Pointer#movementY
-         * @type {number}
-         * @default 0
-         * @since 3.0.0
-         */
-        this.movementY = 0;
-
-        /**
-         * The identifier property of the Pointer as set by the DOM event when this Pointer is started.
-         *
-         * @name Phaser.Input.Pointer#identifier
-         * @type {number}
-         * @since 3.10.0
-         */
-        this.identifier = 0;
-
-        /**
-         * The pointerId property of the Pointer as set by the DOM event when this Pointer is started.
-         * The browser can and will recycle this value.
-         *
-         * @name Phaser.Input.Pointer#pointerId
-         * @type {number}
-         * @since 3.10.0
-         */
-        this.pointerId = null;
-
-        /**
-         * An active Pointer is one that is currently pressed down on the display.
-         * A Mouse is always considered as active.
-         *
-         * @name Phaser.Input.Pointer#active
-         * @type {boolean}
-         * @since 3.10.0
-         */
-        this.active = (id === 0) ? true : false;
-
-        /**
-         * Is this pointer Pointer Locked?
-         *
-         * Only a mouse pointer can be locked and it only becomes locked when requested via
-         * the browsers Pointer Lock API.
-         *
-         * You can request this by calling the `this.input.mouse.requestPointerLock()` method from
-         * a `pointerdown` or `pointerup` event handler.
-         *
-         * @name Phaser.Input.Pointer#locked
-         * @readonly
-         * @type {boolean}
-         * @since 3.19.0
-         */
-        this.locked = false;
-
-        /**
-         * The horizontal scroll amount that occurred due to the user moving a mouse wheel or similar input device.
-         *
-         * @name Phaser.Input.Pointer#deltaX
-         * @type {number}
-         * @default 0
-         * @since 3.18.0
-         */
-        this.deltaX = 0;
-
-        /**
-         * The vertical scroll amount that occurred due to the user moving a mouse wheel or similar input device.
-         * This value will typically be less than 0 if the user scrolls up and greater than zero if scrolling down.
-         *
-         * @name Phaser.Input.Pointer#deltaY
-         * @type {number}
-         * @default 0
-         * @since 3.18.0
-         */
-        this.deltaY = 0;
-
-        /**
-         * The z-axis scroll amount that occurred due to the user moving a mouse wheel or similar input device.
-         *
-         * @name Phaser.Input.Pointer#deltaZ
-         * @type {number}
-         * @default 0
-         * @since 3.18.0
-         */
-        this.deltaZ = 0;
-    },
-
-    /**
-     * Takes a Camera and updates this Pointer's `worldX` and `worldY` values so they are
-     * the result of a translation through the given Camera.
-     *
-     * Note that the values will be automatically replaced the moment the Pointer is
-     * updated by an input event, such as a mouse move, so should be used immediately.
-     *
-     * @method Phaser.Input.Pointer#updateWorldPoint
-     * @since 3.19.0
-     *
-     * @param {Phaser.Cameras.Scene2D.Camera} camera - The Camera which is being tested against.
-     *
-     * @return {this} This Pointer object.
-     */
-    updateWorldPoint: function (camera)
-    {
-        //  Stores the world point inside of tempPoint
-        var temp = camera.getWorldPoint(this.x, this.y);
-
-        this.worldX = temp.x;
-        this.worldY = temp.y;
-
-        return this;
-    },
-
-    /**
-     * Takes a Camera and returns a Vector2 containing the translated position of this Pointer
-     * within that Camera. This can be used to convert this Pointers position into camera space.
-     *
-     * @method Phaser.Input.Pointer#positionToCamera
-     * @since 3.0.0
-     *
-     * @param {Phaser.Cameras.Scene2D.Camera} camera - The Camera to use for the translation.
-     * @param {(Phaser.Math.Vector2|object)} [output] - A Vector2-like object in which to store the translated position.
-     *
-     * @return {(Phaser.Math.Vector2|object)} A Vector2 containing the translated coordinates of this Pointer, based on the given camera.
-     */
-    positionToCamera: function (camera, output)
-    {
-        return camera.getWorldPoint(this.x, this.y, output);
-    },
-
-    /**
-     * Calculates the motion of this Pointer, including its velocity and angle of movement.
-     * This method is called automatically each frame by the Input Manager.
-     *
-     * @method Phaser.Input.Pointer#updateMotion
-     * @private
-     * @since 3.16.0
-     */
-    updateMotion: function ()
-    {
-        var cx = this.position.x;
-        var cy = this.position.y;
-
-        var mx = this.midPoint.x;
-        var my = this.midPoint.y;
-
-        if (cx === mx && cy === my)
-        {
-            //  Nothing to do here
-            return;
-        }
-
-        //  Moving towards our goal ...
-        var vx = SmoothStepInterpolation(this.motionFactor, mx, cx);
-        var vy = SmoothStepInterpolation(this.motionFactor, my, cy);
-
-        if (FuzzyEqual(vx, cx, 0.1))
-        {
-            vx = cx;
-        }
-
-        if (FuzzyEqual(vy, cy, 0.1))
-        {
-            vy = cy;
-        }
-
-        this.midPoint.set(vx, vy);
-
-        var dx = cx - vx;
-        var dy = cy - vy;
-
-        this.velocity.set(dx, dy);
-
-        this.angle = Angle(vx, vy, cx, cy);
-
-        this.distance = Math.sqrt(dx * dx + dy * dy);
-    },
-
-    /**
-     * Internal method to handle a Mouse Up Event.
-     *
-     * @method Phaser.Input.Pointer#up
-     * @private
-     * @since 3.0.0
-     *
-     * @param {MouseEvent} event - The Mouse Event to process.
-     */
-    up: function (event)
-    {
-        if ('buttons' in event)
-        {
-            this.buttons = event.buttons;
-        }
-
-        this.event = event;
-
-        this.button = event.button;
-
-        this.upElement = event.target;
-
-        //  Sets the local x/y properties
-        this.manager.transformPointer(this, event.pageX, event.pageY, false);
-
-        //  0: Main button pressed, usually the left button or the un-initialized state
-        if (event.button === 0)
-        {
-            this.primaryDown = false;
-            this.upX = this.x;
-            this.upY = this.y;
-        }
-
-        if (this.buttons === 0)
-        {
-            //  No more buttons are still down
-            this.isDown = false;
-
-            this.upTime = event.timeStamp;
-
-            this.wasTouch = false;
-        }
-    },
-
-    /**
-     * Internal method to handle a Mouse Down Event.
-     *
-     * @method Phaser.Input.Pointer#down
-     * @private
-     * @since 3.0.0
-     *
-     * @param {MouseEvent} event - The Mouse Event to process.
-     */
-    down: function (event)
-    {
-        if ('buttons' in event)
-        {
-            this.buttons = event.buttons;
-        }
-
-        this.event = event;
-
-        this.button = event.button;
-
-        this.downElement = event.target;
-
-        //  Sets the local x/y properties
-        this.manager.transformPointer(this, event.pageX, event.pageY, false);
-
-        //  0: Main button pressed, usually the left button or the un-initialized state
-        if (event.button === 0)
-        {
-            this.primaryDown = true;
-            this.downX = this.x;
-            this.downY = this.y;
-        }
-
-        if (!this.isDown)
-        {
-            this.isDown = true;
-
-            this.downTime = event.timeStamp;
-        }
-
-        this.wasTouch = false;
-    },
-
-    /**
-     * Internal method to handle a Mouse Move Event.
-     *
-     * @method Phaser.Input.Pointer#move
-     * @private
-     * @since 3.0.0
-     *
-     * @param {MouseEvent} event - The Mouse Event to process.
-     */
-    move: function (event)
-    {
-        if ('buttons' in event)
-        {
-            this.buttons = event.buttons;
-        }
-
-        this.event = event;
-
-        //  Sets the local x/y properties
-        this.manager.transformPointer(this, event.pageX, event.pageY, true);
-
-        if (this.locked)
-        {
-            //  Multiple DOM events may occur within one frame, but only one Phaser event will fire
-            this.movementX = event.movementX || event.mozMovementX || event.webkitMovementX || 0;
-            this.movementY = event.movementY || event.mozMovementY || event.webkitMovementY || 0;
-        }
-
-        this.moveTime = event.timeStamp;
-
-        this.wasTouch = false;
-    },
-
-    /**
-     * Internal method to handle a Mouse Wheel Event.
-     *
-     * @method Phaser.Input.Pointer#wheel
-     * @private
-     * @since 3.18.0
-     *
-     * @param {WheelEvent} event - The Wheel Event to process.
-     */
-    wheel: function (event)
-    {
-        if ('buttons' in event)
-        {
-            this.buttons = event.buttons;
-        }
-
-        this.event = event;
-
-        //  Sets the local x/y properties
-        this.manager.transformPointer(this, event.pageX, event.pageY, false);
-
-        this.deltaX = event.deltaX;
-        this.deltaY = event.deltaY;
-        this.deltaZ = event.deltaZ;
-
-        this.wasTouch = false;
-    },
-
-    /**
-     * Internal method to handle a Touch Start Event.
-     *
-     * @method Phaser.Input.Pointer#touchstart
-     * @private
-     * @since 3.0.0
-     *
-     * @param {Touch} touch - The Changed Touch from the Touch Event.
-     * @param {TouchEvent} event - The full Touch Event.
-     */
-    touchstart: function (touch, event)
-    {
-        if (touch['pointerId'])
-        {
-            this.pointerId = touch.pointerId;
-        }
-
-        this.identifier = touch.identifier;
-        this.target = touch.target;
-        this.active = true;
-
-        this.buttons = 1;
-
-        this.event = event;
-
-        this.downElement = touch.target;
-
-        //  Sets the local x/y properties
-        this.manager.transformPointer(this, touch.pageX, touch.pageY, false);
-
-        this.primaryDown = true;
-        this.downX = this.x;
-        this.downY = this.y;
-        this.downTime = event.timeStamp;
-
-        this.isDown = true;
-
-        this.wasTouch = true;
-        this.wasCanceled = false;
-
-        this.updateMotion();
-    },
-
-    /**
-     * Internal method to handle a Touch Move Event.
-     *
-     * @method Phaser.Input.Pointer#touchmove
-     * @private
-     * @since 3.0.0
-     *
-     * @param {Touch} touch - The Changed Touch from the Touch Event.
-     * @param {TouchEvent} event - The full Touch Event.
-     */
-    touchmove: function (touch, event)
-    {
-        this.event = event;
-
-        //  Sets the local x/y properties
-        this.manager.transformPointer(this, touch.pageX, touch.pageY, true);
-
-        this.moveTime = event.timeStamp;
-
-        this.wasTouch = true;
-
-        this.updateMotion();
-    },
-
-    /**
-     * Internal method to handle a Touch End Event.
-     *
-     * @method Phaser.Input.Pointer#touchend
-     * @private
-     * @since 3.0.0
-     *
-     * @param {Touch} touch - The Changed Touch from the Touch Event.
-     * @param {TouchEvent} event - The full Touch Event.
-     */
-    touchend: function (touch, event)
-    {
-        this.buttons = 0;
-
-        this.event = event;
-
-        this.upElement = touch.target;
-
-        //  Sets the local x/y properties
-        this.manager.transformPointer(this, touch.pageX, touch.pageY, false);
-
-        this.primaryDown = false;
-        this.upX = this.x;
-        this.upY = this.y;
-        this.upTime = event.timeStamp;
-
-        this.isDown = false;
-
-        this.wasTouch = true;
-        this.wasCanceled = false;
-
-        this.active = false;
-
-        this.updateMotion();
-    },
-
-    /**
-     * Internal method to handle a Touch Cancel Event.
-     *
-     * @method Phaser.Input.Pointer#touchcancel
-     * @private
-     * @since 3.15.0
-     *
-     * @param {Touch} touch - The Changed Touch from the Touch Event.
-     * @param {TouchEvent} event - The full Touch Event.
-     */
-    touchcancel: function (touch, event)
-    {
-        this.buttons = 0;
-
-        this.event = event;
-
-        this.upElement = touch.target;
-
-        //  Sets the local x/y properties
-        this.manager.transformPointer(this, touch.pageX, touch.pageY, false);
-
-        this.primaryDown = false;
-        this.upX = this.x;
-        this.upY = this.y;
-        this.upTime = event.timeStamp;
-
-        this.isDown = false;
-
-        this.wasTouch = true;
-        this.wasCanceled = true;
-
-        this.active = false;
-    },
-
-    /**
-     * Checks to see if any buttons are being held down on this Pointer.
-     *
-     * @method Phaser.Input.Pointer#noButtonDown
-     * @since 3.0.0
-     *
-     * @return {boolean} `true` if no buttons are being held down.
-     */
-    noButtonDown: function ()
-    {
-        return (this.buttons === 0);
-    },
-
-    /**
-     * Checks to see if the left button is being held down on this Pointer.
-     *
-     * @method Phaser.Input.Pointer#leftButtonDown
-     * @since 3.0.0
-     *
-     * @return {boolean} `true` if the left button is being held down.
-     */
-    leftButtonDown: function ()
-    {
-        return (this.buttons & 1) ? true : false;
-    },
-
-    /**
-     * Checks to see if the right button is being held down on this Pointer.
-     *
-     * @method Phaser.Input.Pointer#rightButtonDown
-     * @since 3.0.0
-     *
-     * @return {boolean} `true` if the right button is being held down.
-     */
-    rightButtonDown: function ()
-    {
-        return (this.buttons & 2) ? true : false;
-    },
-
-    /**
-     * Checks to see if the middle button is being held down on this Pointer.
-     *
-     * @method Phaser.Input.Pointer#middleButtonDown
-     * @since 3.0.0
-     *
-     * @return {boolean} `true` if the middle button is being held down.
-     */
-    middleButtonDown: function ()
-    {
-        return (this.buttons & 4) ? true : false;
-    },
-
-    /**
-     * Checks to see if the back button is being held down on this Pointer.
-     *
-     * @method Phaser.Input.Pointer#backButtonDown
-     * @since 3.0.0
-     *
-     * @return {boolean} `true` if the back button is being held down.
-     */
-    backButtonDown: function ()
-    {
-        return (this.buttons & 8) ? true : false;
-    },
-
-    /**
-     * Checks to see if the forward button is being held down on this Pointer.
-     *
-     * @method Phaser.Input.Pointer#forwardButtonDown
-     * @since 3.0.0
-     *
-     * @return {boolean} `true` if the forward button is being held down.
-     */
-    forwardButtonDown: function ()
-    {
-        return (this.buttons & 16) ? true : false;
-    },
-
-    /**
-     * Checks to see if the left button was just released on this Pointer.
-     *
-     * @method Phaser.Input.Pointer#leftButtonReleased
-     * @since 3.18.0
-     *
-     * @return {boolean} `true` if the left button was just released.
-     */
-    leftButtonReleased: function ()
-    {
-        return (this.button === 0 && !this.isDown);
-    },
-
-    /**
-     * Checks to see if the right button was just released on this Pointer.
-     *
-     * @method Phaser.Input.Pointer#rightButtonReleased
-     * @since 3.18.0
-     *
-     * @return {boolean} `true` if the right button was just released.
-     */
-    rightButtonReleased: function ()
-    {
-        return (this.button === 2 && !this.isDown);
-    },
-
-    /**
-     * Checks to see if the middle button was just released on this Pointer.
-     *
-     * @method Phaser.Input.Pointer#middleButtonReleased
-     * @since 3.18.0
-     *
-     * @return {boolean} `true` if the middle button was just released.
-     */
-    middleButtonReleased: function ()
-    {
-        return (this.button === 1 && !this.isDown);
-    },
-
-    /**
-     * Checks to see if the back button was just released on this Pointer.
-     *
-     * @method Phaser.Input.Pointer#backButtonReleased
-     * @since 3.18.0
-     *
-     * @return {boolean} `true` if the back button was just released.
-     */
-    backButtonReleased: function ()
-    {
-        return (this.button === 3 && !this.isDown);
-    },
-
-    /**
-     * Checks to see if the forward button was just released on this Pointer.
-     *
-     * @method Phaser.Input.Pointer#forwardButtonReleased
-     * @since 3.18.0
-     *
-     * @return {boolean} `true` if the forward button was just released.
-     */
-    forwardButtonReleased: function ()
-    {
-        return (this.button === 4 && !this.isDown);
-    },
-
-    /**
-     * If the Pointer has a button pressed down at the time this method is called, it will return the
-     * distance between the Pointer's `downX` and `downY` values and the current position.
-     *
-     * If no button is held down, it will return the last recorded distance, based on where
-     * the Pointer was when the button was released.
-     *
-     * If you wish to get the distance being travelled currently, based on the velocity of the Pointer,
-     * then see the `Pointer.distance` property.
-     *
-     * @method Phaser.Input.Pointer#getDistance
-     * @since 3.13.0
-     *
-     * @return {number} The distance the Pointer moved.
-     */
-    getDistance: function ()
-    {
-        if (this.isDown)
-        {
-            return Distance(this.downX, this.downY, this.x, this.y);
-        }
-        else
-        {
-            return Distance(this.downX, this.downY, this.upX, this.upY);
-        }
-    },
-
-    /**
-     * If the Pointer has a button pressed down at the time this method is called, it will return the
-     * horizontal distance between the Pointer's `downX` and `downY` values and the current position.
-     *
-     * If no button is held down, it will return the last recorded horizontal distance, based on where
-     * the Pointer was when the button was released.
-     *
-     * @method Phaser.Input.Pointer#getDistanceX
-     * @since 3.16.0
-     *
-     * @return {number} The horizontal distance the Pointer moved.
-     */
-    getDistanceX: function ()
-    {
-        if (this.isDown)
-        {
-            return Math.abs(this.downX - this.x);
-        }
-        else
-        {
-            return Math.abs(this.downX - this.upX);
-        }
-    },
-
-    /**
-     * If the Pointer has a button pressed down at the time this method is called, it will return the
-     * vertical distance between the Pointer's `downX` and `downY` values and the current position.
-     *
-     * If no button is held down, it will return the last recorded vertical distance, based on where
-     * the Pointer was when the button was released.
-     *
-     * @method Phaser.Input.Pointer#getDistanceY
-     * @since 3.16.0
-     *
-     * @return {number} The vertical distance the Pointer moved.
-     */
-    getDistanceY: function ()
-    {
-        if (this.isDown)
-        {
-            return Math.abs(this.downY - this.y);
-        }
-        else
-        {
-            return Math.abs(this.downY - this.upY);
-        }
-    },
-
-    /**
-     * If the Pointer has a button pressed down at the time this method is called, it will return the
-     * duration since the button was pressed down.
-     *
-     * If no button is held down, it will return the last recorded duration, based on the time
-     * the last button on the Pointer was released.
-     *
-     * @method Phaser.Input.Pointer#getDuration
-     * @since 3.16.0
-     *
-     * @return {number} The duration the Pointer was held down for in milliseconds.
-     */
-    getDuration: function ()
-    {
-        if (this.isDown)
-        {
-            return (this.manager.time - this.downTime);
-        }
-        else
-        {
-            return (this.upTime - this.downTime);
-        }
-    },
-
-    /**
-     * If the Pointer has a button pressed down at the time this method is called, it will return the
-     * angle between the Pointer's `downX` and `downY` values and the current position.
-     *
-     * If no button is held down, it will return the last recorded angle, based on where
-     * the Pointer was when the button was released.
-     *
-     * The angle is based on the old position facing to the current position.
-     *
-     * If you wish to get the current angle, based on the velocity of the Pointer, then
-     * see the `Pointer.angle` property.
-     *
-     * @method Phaser.Input.Pointer#getAngle
-     * @since 3.16.0
-     *
-     * @return {number} The angle between the Pointer's coordinates in radians.
-     */
-    getAngle: function ()
-    {
-        if (this.isDown)
-        {
-            return Angle(this.downX, this.downY, this.x, this.y);
-        }
-        else
-        {
-            return Angle(this.downX, this.downY, this.upX, this.upY);
-        }
-    },
-
-    /**
-     * Takes the previous and current Pointer positions and then generates an array of interpolated values between
-     * the two. The array will be populated up to the size of the `steps` argument.
-     *
-     * ```javaScript
-     * var points = pointer.getInterpolatedPosition(4);
-     *
-     * // points[0] = { x: 0, y: 0 }
-     * // points[1] = { x: 2, y: 1 }
-     * // points[2] = { x: 3, y: 2 }
-     * // points[3] = { x: 6, y: 3 }
-     * ```
-     *
-     * Use this if you need to get smoothed values between the previous and current pointer positions. DOM pointer
-     * events can often fire faster than the main browser loop, and this will help you avoid janky movement
-     * especially if you have an object following a Pointer.
-     *
-     * Note that if you provide an output array it will only be populated up to the number of steps provided.
-     * It will not clear any previous data that may have existed beyond the range of the steps count.
-     *
-     * Internally it uses the Smooth Step interpolation calculation.
-     *
-     * @method Phaser.Input.Pointer#getInterpolatedPosition
-     * @since 3.11.0
-     *
-     * @param {integer} [steps=10] - The number of interpolation steps to use.
-     * @param {array} [out] - An array to store the results in. If not provided a new one will be created.
-     *
-     * @return {array} An array of interpolated values.
-     */
-    getInterpolatedPosition: function (steps, out)
-    {
-        if (steps === undefined) { steps = 10; }
-        if (out === undefined) { out = []; }
-
-        var prevX = this.prevPosition.x;
-        var prevY = this.prevPosition.y;
-
-        var curX = this.position.x;
-        var curY = this.position.y;
-
-        for (var i = 0; i < steps; i++)
-        {
-            var t = (1 / steps) * i;
-
-            out[i] = { x: SmoothStepInterpolation(t, prevX, curX), y: SmoothStepInterpolation(t, prevY, curY) };
-        }
-
-        return out;
-    },
-
-    /**
-     * Destroys this Pointer instance and resets its external references.
-     *
-     * @method Phaser.Input.Pointer#destroy
-     * @since 3.0.0
-     */
-    destroy: function ()
-    {
-        this.camera = null;
-        this.manager = null;
-        this.position = null;
-    },
-
-    /**
-     * The x position of this Pointer.
-     * The value is in screen space.
-     * See `worldX` to get a camera converted position.
-     *
-     * @name Phaser.Input.Pointer#x
-     * @type {number}
-     * @since 3.0.0
-     */
-    x: {
-
-        get: function ()
-        {
-            return this.position.x;
-        },
-
-        set: function (value)
-        {
-            this.position.x = value;
-        }
-
-    },
-
-    /**
-     * The y position of this Pointer.
-     * The value is in screen space.
-     * See `worldY` to get a camera converted position.
-     *
-     * @name Phaser.Input.Pointer#y
-     * @type {number}
-     * @since 3.0.0
-     */
-    y: {
-
-        get: function ()
-        {
-            return this.position.y;
-        },
-
-        set: function (value)
-        {
-            this.position.y = value;
-        }
-
-    },
-
-    /**
-     * Time when this Pointer was most recently updated by a DOM Event.
-     * This comes directly from the `event.timeStamp` property.
-     * If no event has yet taken place, it will return zero.
-     *
-     * @name Phaser.Input.Pointer#time
-     * @type {number}
-     * @readonly
-     * @since 3.16.0
-     */
-    time: {
-
-        get: function ()
-        {
-            return (this.event) ? this.event.timeStamp : 0;
-        }
-
-    }
-
-});
-
-module.exports = Pointer;
->>>>>>> 14b0bbf7
+module.exports = Pointer;