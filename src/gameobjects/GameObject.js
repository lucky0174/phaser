--- conflicted
+++ resolved
@@ -1,4 +1,3 @@
-<<<<<<< HEAD
 /**
  * @author       Richard Davey <rich@photonstorm.com>
  * @copyright    2020 Photon Storm Ltd.
@@ -37,12 +36,15 @@
         EventEmitter.call(this);
 
         /**
-         * The Scene to which this Game Object belongs.
+         * A reference to the Scene to which this Game Object belongs.
+         *
          * Game Objects can only belong to one Scene.
+         *
+         * You should consider this property as being read-only. You cannot move a
+         * Game Object to another Scene by simply changing it.
          *
          * @name Phaser.GameObjects.GameObject#scene
          * @type {Phaser.Scene}
-         * @protected
          * @since 3.0.0
          */
         this.scene = scene;
@@ -730,741 +732,4 @@
  */
 GameObject.RENDER_MASK = 15;
 
-module.exports = GameObject;
-=======
-/**
- * @author       Richard Davey <rich@photonstorm.com>
- * @copyright    2020 Photon Storm Ltd.
- * @license      {@link https://opensource.org/licenses/MIT|MIT License}
- */
-
-var Class = require('../utils/Class');
-var ComponentsToJSON = require('./components/ToJSON');
-var DataManager = require('../data/DataManager');
-var EventEmitter = require('eventemitter3');
-var Events = require('./events');
-
-/**
- * @classdesc
- * The base class that all Game Objects extend.
- * You don't create GameObjects directly and they cannot be added to the display list.
- * Instead, use them as the base for your own custom classes.
- *
- * @class GameObject
- * @memberof Phaser.GameObjects
- * @extends Phaser.Events.EventEmitter
- * @constructor
- * @since 3.0.0
- *
- * @param {Phaser.Scene} scene - The Scene to which this Game Object belongs.
- * @param {string} type - A textual representation of the type of Game Object, i.e. `sprite`.
- */
-var GameObject = new Class({
-
-    Extends: EventEmitter,
-
-    initialize:
-
-    function GameObject (scene, type)
-    {
-        EventEmitter.call(this);
-
-        /**
-         * A reference to the Scene to which this Game Object belongs.
-         *
-         * Game Objects can only belong to one Scene.
-         *
-         * You should consider this property as being read-only. You cannot move a
-         * Game Object to another Scene by simply changing it.
-         *
-         * @name Phaser.GameObjects.GameObject#scene
-         * @type {Phaser.Scene}
-         * @since 3.0.0
-         */
-        this.scene = scene;
-
-        /**
-         * A textual representation of this Game Object, i.e. `sprite`.
-         * Used internally by Phaser but is available for your own custom classes to populate.
-         *
-         * @name Phaser.GameObjects.GameObject#type
-         * @type {string}
-         * @since 3.0.0
-         */
-        this.type = type;
-
-        /**
-         * The current state of this Game Object.
-         *
-         * Phaser itself will never modify this value, although plugins may do so.
-         *
-         * Use this property to track the state of a Game Object during its lifetime. For example, it could change from
-         * a state of 'moving', to 'attacking', to 'dead'. The state value should be an integer (ideally mapped to a constant
-         * in your game code), or a string. These are recommended to keep it light and simple, with fast comparisons.
-         * If you need to store complex data about your Game Object, look at using the Data Component instead.
-         *
-         * @name Phaser.GameObjects.GameObject#state
-         * @type {(integer|string)}
-         * @since 3.16.0
-         */
-        this.state = 0;
-
-        /**
-         * The parent Container of this Game Object, if it has one.
-         *
-         * @name Phaser.GameObjects.GameObject#parentContainer
-         * @type {Phaser.GameObjects.Container}
-         * @since 3.4.0
-         */
-        this.parentContainer = null;
-
-        /**
-         * The name of this Game Object.
-         * Empty by default and never populated by Phaser, this is left for developers to use.
-         *
-         * @name Phaser.GameObjects.GameObject#name
-         * @type {string}
-         * @default ''
-         * @since 3.0.0
-         */
-        this.name = '';
-
-        /**
-         * The active state of this Game Object.
-         * A Game Object with an active state of `true` is processed by the Scenes UpdateList, if added to it.
-         * An active object is one which is having its logic and internal systems updated.
-         *
-         * @name Phaser.GameObjects.GameObject#active
-         * @type {boolean}
-         * @default true
-         * @since 3.0.0
-         */
-        this.active = true;
-
-        /**
-         * The Tab Index of the Game Object.
-         * Reserved for future use by plugins and the Input Manager.
-         *
-         * @name Phaser.GameObjects.GameObject#tabIndex
-         * @type {integer}
-         * @default -1
-         * @since 3.0.0
-         */
-        this.tabIndex = -1;
-
-        /**
-         * A Data Manager.
-         * It allows you to store, query and get key/value paired information specific to this Game Object.
-         * `null` by default. Automatically created if you use `getData` or `setData` or `setDataEnabled`.
-         *
-         * @name Phaser.GameObjects.GameObject#data
-         * @type {Phaser.Data.DataManager}
-         * @default null
-         * @since 3.0.0
-         */
-        this.data = null;
-
-        /**
-         * The flags that are compared against `RENDER_MASK` to determine if this Game Object will render or not.
-         * The bits are 0001 | 0010 | 0100 | 1000 set by the components Visible, Alpha, Transform and Texture respectively.
-         * If those components are not used by your custom class then you can use this bitmask as you wish.
-         *
-         * @name Phaser.GameObjects.GameObject#renderFlags
-         * @type {integer}
-         * @default 15
-         * @since 3.0.0
-         */
-        this.renderFlags = 15;
-
-        /**
-         * A bitmask that controls if this Game Object is drawn by a Camera or not.
-         * Not usually set directly, instead call `Camera.ignore`, however you can
-         * set this property directly using the Camera.id property:
-         *
-         * @example
-         * this.cameraFilter |= camera.id
-         *
-         * @name Phaser.GameObjects.GameObject#cameraFilter
-         * @type {number}
-         * @default 0
-         * @since 3.0.0
-         */
-        this.cameraFilter = 0;
-
-        /**
-         * If this Game Object is enabled for input then this property will contain an InteractiveObject instance.
-         * Not usually set directly. Instead call `GameObject.setInteractive()`.
-         *
-         * @name Phaser.GameObjects.GameObject#input
-         * @type {?Phaser.Types.Input.InteractiveObject}
-         * @default null
-         * @since 3.0.0
-         */
-        this.input = null;
-
-        /**
-         * If this Game Object is enabled for Arcade or Matter Physics then this property will contain a reference to a Physics Body.
-         *
-         * @name Phaser.GameObjects.GameObject#body
-         * @type {?(Phaser.Physics.Arcade.Body|Phaser.Physics.Arcade.StaticBody|MatterJS.BodyType)}
-         * @default null
-         * @since 3.0.0
-         */
-        this.body = null;
-
-        /**
-         * This Game Object will ignore all calls made to its destroy method if this flag is set to `true`.
-         * This includes calls that may come from a Group, Container or the Scene itself.
-         * While it allows you to persist a Game Object across Scenes, please understand you are entirely
-         * responsible for managing references to and from this Game Object.
-         *
-         * @name Phaser.GameObjects.GameObject#ignoreDestroy
-         * @type {boolean}
-         * @default false
-         * @since 3.5.0
-         */
-        this.ignoreDestroy = false;
-
-        //  Tell the Scene to re-sort the children
-        scene.sys.queueDepthSort();
-    },
-
-    /**
-     * Sets the `active` property of this Game Object and returns this Game Object for further chaining.
-     * A Game Object with its `active` property set to `true` will be updated by the Scenes UpdateList.
-     *
-     * @method Phaser.GameObjects.GameObject#setActive
-     * @since 3.0.0
-     *
-     * @param {boolean} value - True if this Game Object should be set as active, false if not.
-     *
-     * @return {this} This GameObject.
-     */
-    setActive: function (value)
-    {
-        this.active = value;
-
-        return this;
-    },
-
-    /**
-     * Sets the `name` property of this Game Object and returns this Game Object for further chaining.
-     * The `name` property is not populated by Phaser and is presented for your own use.
-     *
-     * @method Phaser.GameObjects.GameObject#setName
-     * @since 3.0.0
-     *
-     * @param {string} value - The name to be given to this Game Object.
-     *
-     * @return {this} This GameObject.
-     */
-    setName: function (value)
-    {
-        this.name = value;
-
-        return this;
-    },
-
-    /**
-     * Sets the current state of this Game Object.
-     *
-     * Phaser itself will never modify the State of a Game Object, although plugins may do so.
-     *
-     * For example, a Game Object could change from a state of 'moving', to 'attacking', to 'dead'.
-     * The state value should typically be an integer (ideally mapped to a constant
-     * in your game code), but could also be a string. It is recommended to keep it light and simple.
-     * If you need to store complex data about your Game Object, look at using the Data Component instead.
-     *
-     * @method Phaser.GameObjects.GameObject#setState
-     * @since 3.16.0
-     *
-     * @param {(integer|string)} value - The state of the Game Object.
-     *
-     * @return {this} This GameObject.
-     */
-    setState: function (value)
-    {
-        this.state = value;
-
-        return this;
-    },
-
-    /**
-     * Adds a Data Manager component to this Game Object.
-     *
-     * @method Phaser.GameObjects.GameObject#setDataEnabled
-     * @since 3.0.0
-     * @see Phaser.Data.DataManager
-     *
-     * @return {this} This GameObject.
-     */
-    setDataEnabled: function ()
-    {
-        if (!this.data)
-        {
-            this.data = new DataManager(this);
-        }
-
-        return this;
-    },
-
-    /**
-     * Allows you to store a key value pair within this Game Objects Data Manager.
-     *
-     * If the Game Object has not been enabled for data (via `setDataEnabled`) then it will be enabled
-     * before setting the value.
-     *
-     * If the key doesn't already exist in the Data Manager then it is created.
-     *
-     * ```javascript
-     * sprite.setData('name', 'Red Gem Stone');
-     * ```
-     *
-     * You can also pass in an object of key value pairs as the first argument:
-     *
-     * ```javascript
-     * sprite.setData({ name: 'Red Gem Stone', level: 2, owner: 'Link', gold: 50 });
-     * ```
-     *
-     * To get a value back again you can call `getData`:
-     *
-     * ```javascript
-     * sprite.getData('gold');
-     * ```
-     *
-     * Or you can access the value directly via the `values` property, where it works like any other variable:
-     *
-     * ```javascript
-     * sprite.data.values.gold += 50;
-     * ```
-     *
-     * When the value is first set, a `setdata` event is emitted from this Game Object.
-     *
-     * If the key already exists, a `changedata` event is emitted instead, along an event named after the key.
-     * For example, if you updated an existing key called `PlayerLives` then it would emit the event `changedata-PlayerLives`.
-     * These events will be emitted regardless if you use this method to set the value, or the direct `values` setter.
-     *
-     * Please note that the data keys are case-sensitive and must be valid JavaScript Object property strings.
-     * This means the keys `gold` and `Gold` are treated as two unique values within the Data Manager.
-     *
-     * @method Phaser.GameObjects.GameObject#setData
-     * @since 3.0.0
-     *
-     * @param {(string|object)} key - The key to set the value for. Or an object of key value pairs. If an object the `data` argument is ignored.
-     * @param {*} [data] - The value to set for the given key. If an object is provided as the key this argument is ignored.
-     *
-     * @return {this} This GameObject.
-     */
-    setData: function (key, value)
-    {
-        if (!this.data)
-        {
-            this.data = new DataManager(this);
-        }
-
-        this.data.set(key, value);
-
-        return this;
-    },
-
-    /**
-     * Increase a value for the given key within this Game Objects Data Manager. If the key doesn't already exist in the Data Manager then it is increased from 0.
-     *
-     * If the Game Object has not been enabled for data (via `setDataEnabled`) then it will be enabled
-     * before setting the value.
-     *
-     * If the key doesn't already exist in the Data Manager then it is created.
-     *
-     * When the value is first set, a `setdata` event is emitted from this Game Object.
-     *
-     * @method Phaser.GameObjects.GameObject#incData
-     * @since 3.23.0
-     *
-     * @param {(string|object)} key - The key to increase the value for.
-     * @param {*} [data] - The value to increase for the given key.
-     *
-     * @return {this} This GameObject.
-     */
-    incData: function (key, value)
-    {
-        if (!this.data)
-        {
-            this.data = new DataManager(this);
-        }
-
-        this.data.inc(key, value);
-
-        return this;
-    },
-
-    /**
-     * Toggle a boolean value for the given key within this Game Objects Data Manager. If the key doesn't already exist in the Data Manager then it is toggled from false.
-     *
-     * If the Game Object has not been enabled for data (via `setDataEnabled`) then it will be enabled
-     * before setting the value.
-     *
-     * If the key doesn't already exist in the Data Manager then it is created.
-     *
-     * When the value is first set, a `setdata` event is emitted from this Game Object.
-     *
-     * @method Phaser.GameObjects.GameObject#toggleData
-     * @since 3.23.0
-     *
-     * @param {(string|object)} key - The key to toggle the value for.
-     *
-     * @return {this} This GameObject.
-     */
-    toggleData: function (key)
-    {
-        if (!this.data)
-        {
-            this.data = new DataManager(this);
-        }
-
-        this.data.toggle(key);
-
-        return this;
-    },
-
-    /**
-     * Retrieves the value for the given key in this Game Objects Data Manager, or undefined if it doesn't exist.
-     *
-     * You can also access values via the `values` object. For example, if you had a key called `gold` you can do either:
-     *
-     * ```javascript
-     * sprite.getData('gold');
-     * ```
-     *
-     * Or access the value directly:
-     *
-     * ```javascript
-     * sprite.data.values.gold;
-     * ```
-     *
-     * You can also pass in an array of keys, in which case an array of values will be returned:
-     *
-     * ```javascript
-     * sprite.getData([ 'gold', 'armor', 'health' ]);
-     * ```
-     *
-     * This approach is useful for destructuring arrays in ES6.
-     *
-     * @method Phaser.GameObjects.GameObject#getData
-     * @since 3.0.0
-     *
-     * @param {(string|string[])} key - The key of the value to retrieve, or an array of keys.
-     *
-     * @return {*} The value belonging to the given key, or an array of values, the order of which will match the input array.
-     */
-    getData: function (key)
-    {
-        if (!this.data)
-        {
-            this.data = new DataManager(this);
-        }
-
-        return this.data.get(key);
-    },
-
-    /**
-     * Pass this Game Object to the Input Manager to enable it for Input.
-     *
-     * Input works by using hit areas, these are nearly always geometric shapes, such as rectangles or circles, that act as the hit area
-     * for the Game Object. However, you can provide your own hit area shape and callback, should you wish to handle some more advanced
-     * input detection.
-     *
-     * If no arguments are provided it will try and create a rectangle hit area based on the texture frame the Game Object is using. If
-     * this isn't a texture-bound object, such as a Graphics or BitmapText object, this will fail, and you'll need to provide a specific
-     * shape for it to use.
-     *
-     * You can also provide an Input Configuration Object as the only argument to this method.
-     *
-     * @example
-     * sprite.setInteractive();
-     *
-     * @example
-     * sprite.setInteractive(new Phaser.Geom.Circle(45, 46, 45), Phaser.Geom.Circle.Contains);
-     *
-     * @example
-     * graphics.setInteractive(new Phaser.Geom.Rectangle(0, 0, 128, 128), Phaser.Geom.Rectangle.Contains);
-     *
-     * @method Phaser.GameObjects.GameObject#setInteractive
-     * @since 3.0.0
-     *
-     * @param {(Phaser.Types.Input.InputConfiguration|any)} [hitArea] - Either an input configuration object, or a geometric shape that defines the hit area for the Game Object. If not given it will try to create a Rectangle based on the texture frame.
-     * @param {Phaser.Types.Input.HitAreaCallback} [callback] - The callback that determines if the pointer is within the Hit Area shape or not. If you provide a shape you must also provide a callback.
-     * @param {boolean} [dropZone=false] - Should this Game Object be treated as a drop zone target?
-     *
-     * @return {this} This GameObject.
-     */
-    setInteractive: function (hitArea, hitAreaCallback, dropZone)
-    {
-        this.scene.sys.input.enable(this, hitArea, hitAreaCallback, dropZone);
-
-        return this;
-    },
-
-    /**
-     * If this Game Object has previously been enabled for input, this will disable it.
-     *
-     * An object that is disabled for input stops processing or being considered for
-     * input events, but can be turned back on again at any time by simply calling
-     * `setInteractive()` with no arguments provided.
-     *
-     * If want to completely remove interaction from this Game Object then use `removeInteractive` instead.
-     *
-     * @method Phaser.GameObjects.GameObject#disableInteractive
-     * @since 3.7.0
-     *
-     * @return {this} This GameObject.
-     */
-    disableInteractive: function ()
-    {
-        if (this.input)
-        {
-            this.input.enabled = false;
-        }
-
-        return this;
-    },
-
-    /**
-     * If this Game Object has previously been enabled for input, this will queue it
-     * for removal, causing it to no longer be interactive. The removal happens on
-     * the next game step, it is not immediate.
-     *
-     * The Interactive Object that was assigned to this Game Object will be destroyed,
-     * removed from the Input Manager and cleared from this Game Object.
-     *
-     * If you wish to re-enable this Game Object at a later date you will need to
-     * re-create its InteractiveObject by calling `setInteractive` again.
-     *
-     * If you wish to only temporarily stop an object from receiving input then use
-     * `disableInteractive` instead, as that toggles the interactive state, where-as
-     * this erases it completely.
-     *
-     * If you wish to resize a hit area, don't remove and then set it as being
-     * interactive. Instead, access the hitarea object directly and resize the shape
-     * being used. I.e.: `sprite.input.hitArea.setSize(width, height)` (assuming the
-     * shape is a Rectangle, which it is by default.)
-     *
-     * @method Phaser.GameObjects.GameObject#removeInteractive
-     * @since 3.7.0
-     *
-     * @return {this} This GameObject.
-     */
-    removeInteractive: function ()
-    {
-        this.scene.sys.input.clear(this);
-
-        this.input = undefined;
-
-        return this;
-    },
-
-    /**
-     * This callback is invoked when this Game Object is added to a Scene.
-     *
-     * Can be overriden by custom Game Objects, but be aware of some Game Objects that
-     * will use this, such as Sprites, to add themselves into the Update List.
-     *
-     * You can also listen for the `ADDED_TO_SCENE` event from this Game Object.
-     *
-     * @method Phaser.GameObjects.GameObject#addedToScene
-     * @since 3.50.0
-     */
-    addedToScene: function ()
-    {
-    },
-
-    /**
-     * This callback is invoked when this Game Object is removed from a Scene.
-     *
-     * Can be overriden by custom Game Objects, but be aware of some Game Objects that
-     * will use this, such as Sprites, to removed themselves from the Update List.
-     *
-     * You can also listen for the `REMOVED_FROM_SCENE` event from this Game Object.
-     *
-     * @method Phaser.GameObjects.GameObject#removedFromScene
-     * @since 3.50.0
-     */
-    removedFromScene: function ()
-    {
-    },
-
-    /**
-     * To be overridden by custom GameObjects. Allows base objects to be used in a Pool.
-     *
-     * @method Phaser.GameObjects.GameObject#update
-     * @since 3.0.0
-     *
-     * @param {...*} [args] - args
-     */
-    update: function ()
-    {
-    },
-
-    /**
-     * Returns a JSON representation of the Game Object.
-     *
-     * @method Phaser.GameObjects.GameObject#toJSON
-     * @since 3.0.0
-     *
-     * @return {Phaser.Types.GameObjects.JSONGameObject} A JSON representation of the Game Object.
-     */
-    toJSON: function ()
-    {
-        return ComponentsToJSON(this);
-    },
-
-    /**
-     * Compares the renderMask with the renderFlags to see if this Game Object will render or not.
-     * Also checks the Game Object against the given Cameras exclusion list.
-     *
-     * @method Phaser.GameObjects.GameObject#willRender
-     * @since 3.0.0
-     *
-     * @param {Phaser.Cameras.Scene2D.Camera} camera - The Camera to check against this Game Object.
-     *
-     * @return {boolean} True if the Game Object should be rendered, otherwise false.
-     */
-    willRender: function (camera)
-    {
-        return !(GameObject.RENDER_MASK !== this.renderFlags || (this.cameraFilter !== 0 && (this.cameraFilter & camera.id)));
-    },
-
-    /**
-     * Returns an array containing the display list index of either this Game Object, or if it has one,
-     * its parent Container. It then iterates up through all of the parent containers until it hits the
-     * root of the display list (which is index 0 in the returned array).
-     *
-     * Used internally by the InputPlugin but also useful if you wish to find out the display depth of
-     * this Game Object and all of its ancestors.
-     *
-     * @method Phaser.GameObjects.GameObject#getIndexList
-     * @since 3.4.0
-     *
-     * @return {integer[]} An array of display list position indexes.
-     */
-    getIndexList: function ()
-    {
-        // eslint-disable-next-line consistent-this
-        var child = this;
-        var parent = this.parentContainer;
-
-        var indexes = [];
-
-        while (parent)
-        {
-            // indexes.unshift([parent.getIndex(child), parent.name]);
-            indexes.unshift(parent.getIndex(child));
-
-            child = parent;
-
-            if (!parent.parentContainer)
-            {
-                break;
-            }
-            else
-            {
-                parent = parent.parentContainer;
-            }
-        }
-
-        // indexes.unshift([this.scene.sys.displayList.getIndex(child), 'root']);
-        indexes.unshift(this.scene.sys.displayList.getIndex(child));
-
-        return indexes;
-    },
-
-    /**
-     * Destroys this Game Object removing it from the Display List and Update List and
-     * severing all ties to parent resources.
-     *
-     * Also removes itself from the Input Manager and Physics Manager if previously enabled.
-     *
-     * Use this to remove a Game Object from your game if you don't ever plan to use it again.
-     * As long as no reference to it exists within your own code it should become free for
-     * garbage collection by the browser.
-     *
-     * If you just want to temporarily disable an object then look at using the
-     * Game Object Pool instead of destroying it, as destroyed objects cannot be resurrected.
-     *
-     * @method Phaser.GameObjects.GameObject#destroy
-     * @fires Phaser.GameObjects.Events#DESTROY
-     * @since 3.0.0
-     *
-     * @param {boolean} [fromScene=false] - Is this Game Object being destroyed as the result of a Scene shutdown?
-     */
-    destroy: function (fromScene)
-    {
-        if (fromScene === undefined) { fromScene = false; }
-
-        //  This Game Object has already been destroyed
-        if (!this.scene || this.ignoreDestroy)
-        {
-            return;
-        }
-
-        if (this.preDestroy)
-        {
-            this.preDestroy.call(this);
-        }
-
-        this.emit(Events.DESTROY, this);
-
-        var sys = this.scene.sys;
-
-        if (!fromScene)
-        {
-            sys.displayList.remove(this);
-        }
-
-        if (this.input)
-        {
-            sys.input.clear(this);
-            this.input = undefined;
-        }
-
-        if (this.data)
-        {
-            this.data.destroy();
-
-            this.data = undefined;
-        }
-
-        if (this.body)
-        {
-            this.body.destroy();
-            this.body = undefined;
-        }
-
-        //  Tell the Scene to re-sort the children
-        if (!fromScene)
-        {
-            sys.queueDepthSort();
-        }
-
-        this.active = false;
-        this.visible = false;
-
-        this.scene = undefined;
-
-        this.parentContainer = undefined;
-
-        this.removeAllListeners();
-    }
-
-});
-
-/**
- * The bitmask that `GameObject.renderFlags` is compared against to determine if the Game Object will render or not.
- *
- * @constant {integer} RENDER_MASK
- * @memberof Phaser.GameObjects.GameObject
- * @default
- */
-GameObject.RENDER_MASK = 15;
-
-module.exports = GameObject;
->>>>>>> 14b0bbf7
+module.exports = GameObject;