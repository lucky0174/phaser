--- conflicted
+++ resolved
@@ -1,230 +1,3 @@
-<<<<<<< HEAD
-/**
- * @author       Richard Davey <rich@photonstorm.com>
- * @copyright    2020 Photon Storm Ltd.
- * @license      {@link https://opensource.org/licenses/MIT|MIT License}
- */
-
-var Class = require('../utils/Class');
-var PluginCache = require('../plugins/PluginCache');
-var SceneEvents = require('../scene/events');
-
-/**
- * @classdesc
- * The Game Object Factory is a Scene plugin that allows you to quickly create many common
- * types of Game Objects and have them automatically registered with the Scene.
- *
- * Game Objects directly register themselves with the Factory and inject their own creation
- * methods into the class.
- *
- * @class GameObjectFactory
- * @memberof Phaser.GameObjects
- * @constructor
- * @since 3.0.0
- *
- * @param {Phaser.Scene} scene - The Scene to which this Game Object Factory belongs.
- */
-var GameObjectFactory = new Class({
-
-    initialize:
-
-    function GameObjectFactory (scene)
-    {
-        /**
-         * The Scene to which this Game Object Factory belongs.
-         *
-         * @name Phaser.GameObjects.GameObjectFactory#scene
-         * @type {Phaser.Scene}
-         * @protected
-         * @since 3.0.0
-         */
-        this.scene = scene;
-
-        /**
-         * A reference to the Scene.Systems.
-         *
-         * @name Phaser.GameObjects.GameObjectFactory#systems
-         * @type {Phaser.Scenes.Systems}
-         * @protected
-         * @since 3.0.0
-         */
-        this.systems = scene.sys;
-
-        /**
-         * A reference to the Scene Event Emitter.
-         *
-         * @name Phaser.GameObjects.GameObjectFactory#events
-         * @type {Phaser.Events.EventEmitter}
-         * @protected
-         * @since 3.50.0
-         */
-        this.events = scene.sys.events;
-
-        /**
-         * A reference to the Scene Display List.
-         *
-         * @name Phaser.GameObjects.GameObjectFactory#displayList
-         * @type {Phaser.GameObjects.DisplayList}
-         * @protected
-         * @since 3.0.0
-         */
-        this.displayList;
-
-        /**
-         * A reference to the Scene Update List.
-         *
-         * @name Phaser.GameObjects.GameObjectFactory#updateList
-         * @type {Phaser.GameObjects.UpdateList}
-         * @protected
-         * @since 3.0.0
-         */
-        this.updateList;
-
-        this.events.once(SceneEvents.BOOT, this.boot, this);
-        this.events.on(SceneEvents.START, this.start, this);
-    },
-
-    /**
-     * This method is called automatically, only once, when the Scene is first created.
-     * Do not invoke it directly.
-     *
-     * @method Phaser.GameObjects.GameObjectFactory#boot
-     * @private
-     * @since 3.5.1
-     */
-    boot: function ()
-    {
-        this.displayList = this.systems.displayList;
-        this.updateList = this.systems.updateList;
-
-        this.events.once(SceneEvents.DESTROY, this.destroy, this);
-    },
-
-    /**
-     * This method is called automatically by the Scene when it is starting up.
-     * It is responsible for creating local systems, properties and listening for Scene events.
-     * Do not invoke it directly.
-     *
-     * @method Phaser.GameObjects.GameObjectFactory#start
-     * @private
-     * @since 3.5.0
-     */
-    start: function ()
-    {
-        this.events.once(SceneEvents.SHUTDOWN, this.shutdown, this);
-    },
-
-    /**
-     * Adds an existing Game Object to this Scene.
-     *
-     * If the Game Object renders, it will be added to the Display List.
-     * If it has a `preUpdate` method, it will be added to the Update List.
-     *
-     * @method Phaser.GameObjects.GameObjectFactory#existing
-     * @since 3.0.0
-     *
-     * @generic {Phaser.GameObjects.GameObject} G - [child,$return]
-     *
-     * @param {(Phaser.GameObjects.GameObject|Phaser.GameObjects.Group)} child - The child to be added to this Scene.
-     *
-     * @return {Phaser.GameObjects.GameObject} The Game Object that was added.
-     */
-    existing: function (child)
-    {
-        if (child.renderCanvas || child.renderWebGL)
-        {
-            this.displayList.add(child);
-        }
-
-        if (child.preUpdate)
-        {
-            this.updateList.add(child);
-        }
-
-        return child;
-    },
-
-    /**
-     * The Scene that owns this plugin is shutting down.
-     * We need to kill and reset all internal properties as well as stop listening to Scene events.
-     *
-     * @method Phaser.GameObjects.GameObjectFactory#shutdown
-     * @private
-     * @since 3.0.0
-     */
-    shutdown: function ()
-    {
-        this.events.off(SceneEvents.SHUTDOWN, this.shutdown, this);
-    },
-
-    /**
-     * The Scene that owns this plugin is being destroyed.
-     * We need to shutdown and then kill off all external references.
-     *
-     * @method Phaser.GameObjects.GameObjectFactory#destroy
-     * @private
-     * @since 3.0.0
-     */
-    destroy: function ()
-    {
-        this.shutdown();
-
-        this.events.off(SceneEvents.START, this.start, this);
-
-        this.scene = null;
-        this.systems = null;
-        this.events = null;
-
-        this.displayList = null;
-        this.updateList = null;
-    }
-
-});
-
-/**
- * Static method called directly by the Game Object factory functions.
- * With this method you can register a custom GameObject factory in the GameObjectFactory,
- * providing a name (`factoryType`) and the constructor (`factoryFunction`) in order
- * to be called when you call to Phaser.Scene.add[ factoryType ] method.
- *
- * @method Phaser.GameObjects.GameObjectFactory.register
- * @static
- * @since 3.0.0
- *
- * @param {string} factoryType - The key of the factory that you will use to call to Phaser.Scene.add[ factoryType ] method.
- * @param {function} factoryFunction - The constructor function to be called when you invoke to the Phaser.Scene.add method.
- */
-GameObjectFactory.register = function (factoryType, factoryFunction)
-{
-    if (!GameObjectFactory.prototype.hasOwnProperty(factoryType))
-    {
-        GameObjectFactory.prototype[factoryType] = factoryFunction;
-    }
-};
-
-/**
- * Static method called directly by the Game Object factory functions.
- * With this method you can remove a custom GameObject factory registered in the GameObjectFactory,
- * providing a its `factoryType`.
- *
- * @method Phaser.GameObjects.GameObjectFactory.remove
- * @static
- * @since 3.0.0
- *
- * @param {string} factoryType - The key of the factory that you want to remove from the GameObjectFactory.
- */
-GameObjectFactory.remove = function (factoryType)
-{
-    if (GameObjectFactory.prototype.hasOwnProperty(factoryType))
-    {
-        delete GameObjectFactory.prototype[factoryType];
-    }
-};
-
-PluginCache.register('GameObjectFactory', GameObjectFactory, 'add');
-
-module.exports = GameObjectFactory;
-=======
 /**
  * @author       Richard Davey <rich@photonstorm.com>
  * @copyright    2020 Photon Storm Ltd.
@@ -448,5 +221,4 @@
 
 PluginCache.register('GameObjectFactory', GameObjectFactory, 'add');
 
-module.exports = GameObjectFactory;
->>>>>>> 14b0bbf7
+module.exports = GameObjectFactory;