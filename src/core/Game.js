/**
* @author       Richard Davey <rich@photonstorm.com>
* @copyright    2014 Photon Storm Ltd.
* @license      {@link https://github.com/photonstorm/phaser/blob/master/license.txt|MIT License}
*/

/**
* This is where the magic happens. The Game object is the heart of your game,
* providing quick access to common functions and handling the boot process.
* "Hell, there are no rules here - we're trying to accomplish something."
*                                                       Thomas A. Edison
*
* @class Phaser.Game
* @constructor
* @param {number|string} [width=800] - The width of your game in game pixels. If given as a string the value must be between 0 and 100 and will be used as the percentage width of the parent container, or the browser window if no parent is given.
* @param {number|string} [height=600] - The height of your game in game pixels. If given as a string the value must be between 0 and 100 and will be used as the percentage height of the parent container, or the browser window if no parent is given.
* @param {number} [renderer=Phaser.AUTO] - Which renderer to use: Phaser.AUTO will auto-detect, Phaser.WEBGL, Phaser.CANVAS or Phaser.HEADLESS (no rendering at all).
* @param {string|HTMLElement} [parent=''] - The DOM element into which this games canvas will be injected. Either a DOM ID (string) or the element itself.
* @param {object} [state=null] - The default state object. A object consisting of Phaser.State functions (preload, create, update, render) or null.
* @param {boolean} [transparent=false] - Use a transparent canvas background or not.
* @param {boolean} [antialias=true] - Draw all image textures anti-aliased or not. The default is for smooth textures, but disable if your game features pixel art.
* @param {object} [physicsConfig=null] - A physics configuration object to pass to the Physics world on creation.
*/
Phaser.Game = function (width, height, renderer, parent, state, transparent, antialias, physicsConfig) {

    /**
    * @property {number} id - Phaser Game ID (for when Pixi supports multiple instances).
    */
    this.id = Phaser.GAMES.push(this) - 1;

    /**
    * @property {object} config - The Phaser.Game configuration object.
    */
    this.config = null;

    /**
    * @property {object} physicsConfig - The Phaser.Physics.World configuration object.
    */
    this.physicsConfig = physicsConfig;

    /**
    * @property {string|HTMLElement} parent - The Games DOM parent.
    * @default
    */
    this.parent = '';

    /**
    * The current Game Width in pixels.
    *
    * _Do not modify this property directly:_ use {@link Phaser.ScaleManager#setGameSize} - eg. `game.scale.setGameSize(width, height)` - instead.
    *
    * @property {integer} width
    * @readonly
    * @default
    */
    this.width = 800;

    /**
    * The current Game Height in pixels.
    *
    * _Do not modify this property directly:_ use {@link Phaser.ScaleManager#setGameSize} - eg. `game.scale.setGameSize(width, height)` - instead.
    *
    * @property {integer} height
    * @readonly
    * @default
    */
    this.height = 600;

    /**
    * @property {integer} _width - Private internal var.
    * @private
    */
    this._width = 800;

    /**
    * @property {integer} _height - Private internal var.
    * @private
    */
    this._height = 600;

    /**
    * @property {boolean} transparent - Use a transparent canvas background or not.
    * @default
    */
    this.transparent = false;

    /**
    * @property {boolean} antialias - Anti-alias graphics. By default scaled images are smoothed in Canvas and WebGL, set anti-alias to false to disable this globally.
    * @default
    */
    this.antialias = true;

    /**
    * @property {boolean} preserveDrawingBuffer - The value of the preserveDrawingBuffer flag affects whether or not the contents of the stencil buffer is retained after rendering.
    * @default
    */
    this.preserveDrawingBuffer = false;

    /**
    * @property {PIXI.CanvasRenderer|PIXI.WebGLRenderer} renderer - The Pixi Renderer.
    */
    this.renderer = null;

    /**
    * @property {number} renderType - The Renderer this game will use. Either Phaser.AUTO, Phaser.CANVAS or Phaser.WEBGL.
    */
    this.renderType = Phaser.AUTO;

    /**
    * @property {Phaser.StateManager} state - The StateManager.
    */
    this.state = null;

    /**
    * @property {boolean} isBooted - Whether the game engine is booted, aka available.
    * @default
    */
    this.isBooted = false;

    /**
    * @property {boolean} id -Is game running or paused?
    * @default
    */
    this.isRunning = false;

    /**
    * @property {Phaser.RequestAnimationFrame} raf - Automatically handles the core game loop via requestAnimationFrame or setTimeout
    */
    this.raf = null;

    /**
    * @property {Phaser.GameObjectFactory} add - Reference to the Phaser.GameObjectFactory.
    */
    this.add = null;

    /**
    * @property {Phaser.GameObjectCreator} make - Reference to the GameObject Creator.
    */
    this.make = null;

    /**
    * @property {Phaser.Cache} cache - Reference to the assets cache.
    */
    this.cache = null;

    /**
    * @property {Phaser.Input} input - Reference to the input manager
    */
    this.input = null;

    /**
    * @property {Phaser.Loader} load - Reference to the assets loader.
    */
    this.load = null;

    /**
    * @property {Phaser.Math} math - Reference to the math helper.
    */
    this.math = null;

    /**
    * @property {Phaser.Net} net - Reference to the network class.
    */
    this.net = null;

    /**
    * @property {Phaser.ScaleManager} scale - The game scale manager.
    */
    this.scale = null;

    /**
    * @property {Phaser.SoundManager} sound - Reference to the sound manager.
    */
    this.sound = null;

    /**
    * @property {Phaser.Stage} stage - Reference to the stage.
    */
    this.stage = null;

    /**
    * @property {Phaser.Time} time - Reference to the core game clock.
    */
    this.time = null;

    /**
    * @property {Phaser.TweenManager} tweens - Reference to the tween manager.
    */
    this.tweens = null;

    /**
    * @property {Phaser.World} world - Reference to the world.
    */
    this.world = null;

    /**
    * @property {Phaser.Physics} physics - Reference to the physics manager.
    */
    this.physics = null;

    /**
    * @property {Phaser.RandomDataGenerator} rnd - Instance of repeatable random data generator helper.
    */
    this.rnd = null;

    /**
    * @property {Phaser.Device} device - Contains device information and capabilities.
    */
    this.device = null;

    /**
    * @property {Phaser.Camera} camera - A handy reference to world.camera.
    */
    this.camera = null;

    /**
    * @property {HTMLCanvasElement} canvas - A handy reference to renderer.view, the canvas that the game is being rendered in to.
    */
    this.canvas = null;

    /**
    * @property {CanvasRenderingContext2D} context - A handy reference to renderer.context (only set for CANVAS games, not WebGL)
    */
    this.context = null;

    /**
    * @property {Phaser.Utils.Debug} debug - A set of useful debug utilitie.
    */
    this.debug = null;

    /**
    * @property {Phaser.Particles} particles - The Particle Manager.
    */
    this.particles = null;

    /**
    * @property {boolean} stepping - Enable core loop stepping with Game.enableStep().
    * @default
    * @readonly
    */
    this.stepping = false;

    /**
    * @property {boolean} pendingStep - An internal property used by enableStep, but also useful to query from your own game objects.
    * @default
    * @readonly
    */
    this.pendingStep = false;

    /**
    * @property {number} stepCount - When stepping is enabled this contains the current step cycle.
    * @default
    * @readonly
    */
    this.stepCount = 0;

    /**
    * @property {Phaser.Signal} onPause - This event is fired when the game pauses.
    */
    this.onPause = null;

    /**
    * @property {Phaser.Signal} onResume - This event is fired when the game resumes from a paused state.
    */
    this.onResume = null;

    /**
    * @property {Phaser.Signal} onBlur - This event is fired when the game no longer has focus (typically on page hide).
    */
    this.onBlur = null;

    /**
    * @property {Phaser.Signal} onFocus - This event is fired when the game has focus (typically on page show).
    */
    this.onFocus = null;

    /**
    * @property {boolean} _paused - Is game paused?
    * @private
    */
    this._paused = false;

    /**
    * @property {boolean} _codePaused - Was the game paused via code or a visibility change?
    * @private
    */
    this._codePaused = false;

    /**
    * @property {number} _deltaTime - accumulate elapsed time until a logic update is due
    * @private
    */
    this._deltaTime = 0;

    /**
     * @property {number} _lastCount - remember how many 'catch-up' iterations were used on the logicUpdate last frame
     * @private
     */
    this._lastCount = 0;

    /**
     * @property {number} _spiralling - if the 'catch-up' iterations are spiralling out of control, this counter is incremented
     * @private
     */
    this._spiralling = 0;

    /**
     * @property {Phaser.Signal} fpsProblemNotifier - if the game is struggling to maintain the desiredFps, this signal will be dispatched
     *                                                to suggest that the program adjust it's fps closer to the Time.suggestedFps value
     * @public
     */
    this.fpsProblemNotifier = new Phaser.Signal();

    /**
<<<<<<< HEAD
=======
     * @property {boolean} forceSingleUpdate - Should the game loop force a logic update, regardless of the delta timer? Set to true if you know you need this. You can toggle it on the fly.
     */
    this.forceSingleUpdate = false;

    /**
>>>>>>> 38f78788
     * @property {number} _nextNotification - the soonest game.time.time value that the next fpsProblemNotifier can be dispatched
     * @private
     */
    this._nextFpsNotification = 0;
<<<<<<< HEAD


    this._width = 800;
    this._height = 600;
=======
>>>>>>> 38f78788

    //  Parse the configuration object (if any)
    if (arguments.length === 1 && typeof arguments[0] === 'object')
    {
        this.parseConfig(arguments[0]);
    }
    else
    {
        this.config = { enableDebug: true };

        if (typeof width !== 'undefined')
        {
            this._width = width;
        }

        if (typeof height !== 'undefined')
        {
            this._height = height;
        }

        if (typeof renderer !== 'undefined')
        {
            this.renderType = renderer;
        }

        if (typeof parent !== 'undefined')
        {
            this.parent = parent;
        }

        if (typeof transparent !== 'undefined')
        {
            this.transparent = transparent;
        }

        if (typeof antialias !== 'undefined')
        {
            this.antialias = antialias;
        }

        this.rnd = new Phaser.RandomDataGenerator([(Date.now() * Math.random()).toString()]);

        this.state = new Phaser.StateManager(this, state);
    }

    var _this = this;

    this._onBoot = function () {
        return _this.boot();
    };

    if (document.readyState === 'complete' || document.readyState === 'interactive')
    {
        window.setTimeout(this._onBoot, 0);
    }
    else if (typeof window.cordova !== "undefined" && !navigator['isCocoonJS'])
    {
        //  Cordova, but NOT Cocoon?
        document.addEventListener('deviceready', this._onBoot, false);
    }
    else
    {
        document.addEventListener('DOMContentLoaded', this._onBoot, false);
        window.addEventListener('load', this._onBoot, false);
    }

    return this;

};

Phaser.Game.prototype = {

    /**
    * Parses a Game configuration object.
    *
    * @method Phaser.Game#parseConfig
    * @protected
    */
    parseConfig: function (config) {

        this.config = config;

        if (typeof config['enableDebug'] === 'undefined')
        {
            this.config.enableDebug = true;
        }

        if (config['width'])
        {
            this._width = config['width'];
        }

        if (config['height'])
        {
            this._height = config['height'];
        }

        if (config['renderer'])
        {
            this.renderType = config['renderer'];
        }

        if (config['parent'])
        {
            this.parent = config['parent'];
        }

        if (config['transparent'])
        {
            this.transparent = config['transparent'];
        }

        if (config['antialias'])
        {
            this.antialias = config['antialias'];
        }

        if (config['preserveDrawingBuffer'])
        {
            this.preserveDrawingBuffer = config['preserveDrawingBuffer'];
        }

        if (config['physicsConfig'])
        {
            this.physicsConfig = config['physicsConfig'];
        }

        var seed = [(Date.now() * Math.random()).toString()];

        if (config['seed'])
        {
            seed = config['seed'];
        }

        this.rnd = new Phaser.RandomDataGenerator(seed);

        var state = null;

        if (config['state'])
        {
            state = config['state'];
        }

        this.state = new Phaser.StateManager(this, state);

    },

    /**
    * Initialize engine sub modules and start the game.
    *
    * @method Phaser.Game#boot
    * @protected
    */
    boot: function () {

        if (this.isBooted)
        {
            return;
        }

        if (!document.body)
        {
            window.setTimeout(this._onBoot, 20);
        }
        else
        {
            document.removeEventListener('DOMContentLoaded', this._onBoot);
            window.removeEventListener('load', this._onBoot);

            this.onPause = new Phaser.Signal();
            this.onResume = new Phaser.Signal();
            this.onBlur = new Phaser.Signal();
            this.onFocus = new Phaser.Signal();

            this.isBooted = true;

            this.device = new Phaser.Device(this);

            this.math = Phaser.Math;

            this.scale = new Phaser.ScaleManager(this, this._width, this._height);
            this.stage = new Phaser.Stage(this);

            this.setUpRenderer();

            this.device.checkFullScreenSupport();

            this.world = new Phaser.World(this);
            this.add = new Phaser.GameObjectFactory(this);
            this.make = new Phaser.GameObjectCreator(this);
            this.cache = new Phaser.Cache(this);
            this.load = new Phaser.Loader(this);
            this.time = new Phaser.Time(this);
            this.tweens = new Phaser.TweenManager(this);
            this.input = new Phaser.Input(this);
            this.sound = new Phaser.SoundManager(this);
            this.physics = new Phaser.Physics(this, this.physicsConfig);
            this.particles = new Phaser.Particles(this);
            this.plugins = new Phaser.PluginManager(this);
            this.net = new Phaser.Net(this);

            this.time.boot();
            this.stage.boot();
            this.world.boot();
            this.scale.boot();
            this.input.boot();
            this.sound.boot();
            this.state.boot();

            if (this.config['enableDebug'])
            {
                this.debug = new Phaser.Utils.Debug(this);
                this.debug.boot();
            }

            this.showDebugHeader();

            this.isRunning = true;

            if (this.config && this.config['forceSetTimeOut'])
            {
                this.raf = new Phaser.RequestAnimationFrame(this, this.config['forceSetTimeOut']);
            }
            else
            {
                this.raf = new Phaser.RequestAnimationFrame(this, false);
            }

            this.raf.start();
        }

    },

    /**
    * Displays a Phaser version debug header in the console.
    *
    * @method Phaser.Game#showDebugHeader
    * @protected
    */
    showDebugHeader: function () {

        var v = Phaser.VERSION;
        var r = 'Canvas';
        var a = 'HTML Audio';
        var c = 1;

        if (this.renderType === Phaser.WEBGL)
        {
            r = 'WebGL';
            c++;
        }
        else if (this.renderType == Phaser.HEADLESS)
        {
            r = 'Headless';
        }

        if (this.device.webAudio)
        {
            a = 'WebAudio';
            c++;
        }

        if (this.device.chrome)
        {
            var args = [
                '%c %c %c Phaser v' + v + ' | Pixi.js ' + PIXI.VERSION + ' | ' + r + ' | ' + a + '  %c %c ' + ' http://phaser.io  %c %c \u2665%c\u2665%c\u2665 ',
                'background: #7a66a3',
                'background: #625186',
                'color: #ffffff; background: #43375b;',
                'background: #625186',
                'background: #ccb9f2',
                'background: #625186'
            ];

            for (var i = 0; i < 3; i++)
            {
                if (i < c)
                {
                    args.push('color: #ff2424; background: #fff');
                }
                else
                {
                    args.push('color: #959595; background: #fff');
                }
            }

            console.log.apply(console, args);
        }
        else if (window['console'])
        {
            console.log('Phaser v' + v + ' | Pixi.js ' + PIXI.VERSION + ' | ' + r + ' | ' + a + ' | http://phaser.io');
        }

    },

    /**
    * Checks if the device is capable of using the requested renderer and sets it up or an alternative if not.
    *
    * @method Phaser.Game#setUpRenderer
    * @protected
    */
    setUpRenderer: function () {

        if (this.config['canvasID'])
        {
            this.canvas = Phaser.Canvas.create(this.width, this.height, this.config['canvasID']);
        }
        else
        {
            this.canvas = Phaser.Canvas.create(this.width, this.height);
        }

        if (this.config['canvasStyle'])
        {
            this.canvas.style = this.config['canvasStyle'];
        }
        else
        {
            this.canvas.style['-webkit-full-screen'] = 'width: 100%; height: 100%';
        }

        if (this.device.cocoonJS)
        {
            if (this.renderType === Phaser.CANVAS)
            {
                this.canvas.screencanvas = true;
            }
            else
            {
                // Some issue related to scaling arise with Cocoon using screencanvas and webgl renderer.
                this.canvas.screencanvas = false;
            }
        }

        if (this.renderType === Phaser.HEADLESS || this.renderType === Phaser.CANVAS || (this.renderType === Phaser.AUTO && this.device.webGL === false))
        {
            if (this.device.canvas)
            {
                if (this.renderType === Phaser.AUTO)
                {
                    this.renderType = Phaser.CANVAS;
                }

                this.renderer = new PIXI.CanvasRenderer(this.width, this.height, { "view": this.canvas, "transparent": this.transparent, "resolution": 1, "clearBeforeRender": true });
                this.context = this.renderer.context;
            }
            else
            {
                throw new Error('Phaser.Game - cannot create Canvas or WebGL context, aborting.');
            }
        }
        else
        {
            //  They requested WebGL and their browser supports it
            this.renderType = Phaser.WEBGL;

            this.renderer = new PIXI.WebGLRenderer(this.width, this.height, { "view": this.canvas, "transparent": this.transparent, "resolution": 1, "antialias": this.antialias, "preserveDrawingBuffer": this.preserveDrawingBuffer });
            this.context = null;
        }

        if (this.renderType !== Phaser.HEADLESS)
        {
            this.stage.smoothed = this.antialias;
            
            Phaser.Canvas.addToDOM(this.canvas, this.parent, false);
            Phaser.Canvas.setTouchAction(this.canvas);
        }

    },

    /**
    * The core game loop.
    *
    * @method Phaser.Game#update
    * @protected
    * @param {number} time - The current time as provided by Date.now (see updateRAF in RequestAnimationFrame.js) in milliseconds
    */
    update: function (time) {

        this.time.update(time);

        // if the logic time is spiralling upwards, skip a frame entirely
<<<<<<< HEAD
        if (this._spiralling > 1)
=======
        if (this._spiralling > 1 && !this.forceSingleUpdate)
>>>>>>> 38f78788
        {
            // cause an event to warn the program that this CPU can't keep up with the current desiredFps rate
            if (this.time.time > this._nextFpsNotification)
            {
                // only permit one fps notification per 10 seconds
                this._nextFpsNotification = this.time.time + 1000 * 10;
<<<<<<< HEAD
=======

>>>>>>> 38f78788
                // dispatch the notification signal
                this.fpsProblemNotifier.dispatch();
            }

            // reset the _deltaTime accumulator which will cause all pending dropped frames to be permanently skipped
            this._deltaTime = 0;
            this._spiralling = 0;
<<<<<<< HEAD
=======

            var slowStep = this.time.slowMotion * 1000.0 / this.time.desiredFps;
>>>>>>> 38f78788
        }
        else
        {
            // step size taking into account the slow motion speed
            var slowStep = this.time.slowMotion * 1000.0 / this.time.desiredFps;

            // accumulate time until the slowStep threshold is met or exceeded
            this._deltaTime += Math.max(Math.min(1000, this.time.elapsed), 0);

            // call the game update logic multiple times if necessary to "catch up" with dropped frames
<<<<<<< HEAD
            var count = 0;
            while(this._deltaTime >= slowStep)
=======
            // unless forceSingleUpdate is true
            var count = 0;

            while (this._deltaTime >= slowStep)
>>>>>>> 38f78788
            {
                this._deltaTime -= slowStep;
                this.updateLogic(1.0 / this.time.desiredFps);
                count++;
<<<<<<< HEAD
=======

                if (this.forceSingleUpdate && count === 1)
                {
                    break;
                }
>>>>>>> 38f78788
            }

            // detect spiralling (if the catch-up loop isn't fast enough, the number of iterations will increase constantly)
            if (count > this._lastCount)
            {
                this._spiralling++;
            }
            else if (count < this._lastCount)
            {
                // looks like it caught up successfully, reset the spiral alert counter
                this._spiralling = 0;
            }
<<<<<<< HEAD
=======

>>>>>>> 38f78788
            this._lastCount = count;
        }

        // call the game render update exactly once every frame
        this.updateRender(this._deltaTime / slowStep);

    },

    updateLogic: function (timeStep) {

        if (!this._paused && !this.pendingStep)
        {
            if (this.stepping)
            {
                this.pendingStep = true;
            }

            this.scale.preUpdate();

            if (this.config['enableDebug'])
            {
                this.debug.preUpdate();
            }

            this.physics.preUpdate();
            this.state.preUpdate(timeStep);
            this.plugins.preUpdate(timeStep);
            this.stage.preUpdate();

            this.state.update();
            this.stage.update();
            this.sound.update();
            this.input.update();
            this.physics.update();
            this.particles.update();
            this.plugins.update();

            this.stage.postUpdate();
            this.plugins.postUpdate();
        }
        else
        {
            this.state.pauseUpdate();

            if (this.config['enableDebug'])
            {
                this.debug.preUpdate();
            }
        }
    },

    updateRender: function (elapsedTime) {

        // update tweens once every frame along with the render logic (to keep them smooth in slowMotion scenarios)
        if (!this._paused && !this.pendingStep)
        {
            this.tweens.update(elapsedTime);
        }

    },

    updateRender: function (elapsedTime) {

        // update tweens once every frame along with the render logic (to keep them smooth in slowMotion scenarios)
        if (!this._paused && !this.pendingStep)
            this.tweens.update(elapsedTime);

        if (this.renderType != Phaser.HEADLESS)
        {
            this.state.preRender();
            this.renderer.render(this.stage);

            this.plugins.render();
            this.state.render();
            this.plugins.postRender();

            if (this.device.cocoonJS && this.renderType === Phaser.CANVAS && this.stage.currentRenderOrderID === 1)
            {
                //  Horrible hack! But without it Cocoon fails to render a scene with just a single drawImage call on it.
                this.context.fillRect(0, 0, 0, 0);
            }
        }

    },

    /**
    * Enable core game loop stepping. When enabled you must call game.step() directly (perhaps via a DOM button?)
    * Calling step will advance the game loop by one frame. This is extremely useful for hard to track down errors!
    *
    * @method Phaser.Game#enableStep
    */
    enableStep: function () {

        this.stepping = true;
        this.pendingStep = false;
        this.stepCount = 0;

    },

    /**
    * Disables core game loop stepping.
    *
    * @method Phaser.Game#disableStep
    */
    disableStep: function () {

        this.stepping = false;
        this.pendingStep = false;

    },

    /**
    * When stepping is enabled you must call this function directly (perhaps via a DOM button?) to advance the game loop by one frame.
    * This is extremely useful to hard to track down errors! Use the internal stepCount property to monitor progress.
    *
    * @method Phaser.Game#step
    */
    step: function () {

        this.pendingStep = false;
        this.stepCount++;

    },

    /**
    * Nukes the entire game from orbit.
    *
    * @method Phaser.Game#destroy
    */
    destroy: function () {

        this.raf.stop();

        this.state.destroy();
        this.sound.destroy();

        this.scale.destroy();
        this.stage.destroy();
        this.input.destroy();
        this.physics.destroy();

        this.state = null;
        this.cache = null;
        this.input = null;
        this.load = null;
        this.sound = null;
        this.stage = null;
        this.time = null;
        this.world = null;
        this.isBooted = false;

        if (this.renderType === Phaser.WEBGL)
        {
            PIXI.glContexts[this.renderer.glContextId] = null;

            this.renderer.projection = null;
            this.renderer.offset = null;

            this.renderer.shaderManager.destroy();
            this.renderer.spriteBatch.destroy();
            this.renderer.maskManager.destroy();
            this.renderer.filterManager.destroy();

            this.renderer.shaderManager = null;
            this.renderer.spriteBatch = null;
            this.renderer.maskManager = null;
            this.renderer.filterManager = null;

            this.renderer.gl = null;
            this.renderer.renderSession = null;
            Phaser.Canvas.removeFromDOM(this.canvas);
        }
        else
        {
            this.renderer.destroy(true);
        }

        Phaser.GAMES[this.id] = null;

    },

    /**
    * Called by the Stage visibility handler.
    *
    * @method Phaser.Game#gamePaused
    * @param {object} event - The DOM event that caused the game to pause, if any.
    * @protected
    */
    gamePaused: function (event) {

        //   If the game is already paused it was done via game code, so don't re-pause it
        if (!this._paused)
        {
            this._paused = true;
            this.time.gamePaused();
            this.sound.setMute();
            this.onPause.dispatch(event);
        }

    },

    /**
    * Called by the Stage visibility handler.
    *
    * @method Phaser.Game#gameResumed
    * @param {object} event - The DOM event that caused the game to pause, if any.
    * @protected
    */
    gameResumed: function (event) {

        //  Game is paused, but wasn't paused via code, so resume it
        if (this._paused && !this._codePaused)
        {
            this._paused = false;
            this.time.gameResumed();
            this.input.reset();
            this.sound.unsetMute();
            this.onResume.dispatch(event);
        }

    },

    /**
    * Called by the Stage visibility handler.
    *
    * @method Phaser.Game#focusLoss
    * @param {object} event - The DOM event that caused the game to pause, if any.
    * @protected
    */
    focusLoss: function (event) {

        this.onBlur.dispatch(event);

        if (!this.stage.disableVisibilityChange)
        {
            this.gamePaused(event);
        }

    },

    /**
    * Called by the Stage visibility handler.
    *
    * @method Phaser.Game#focusGain
    * @param {object} event - The DOM event that caused the game to pause, if any.
    * @protected
    */
    focusGain: function (event) {

        this.onFocus.dispatch(event);

        if (!this.stage.disableVisibilityChange)
        {
            this.gameResumed(event);
        }

    }

};

Phaser.Game.prototype.constructor = Phaser.Game;

/**
* The paused state of the Game. A paused game doesn't update any of its subsystems.
* When a game is paused the onPause event is dispatched. When it is resumed the onResume event is dispatched.
* @name Phaser.Game#paused
* @property {boolean} paused - Gets and sets the paused state of the Game.
*/
Object.defineProperty(Phaser.Game.prototype, "paused", {

    get: function () {
        return this._paused;
    },

    set: function (value) {

        if (value === true)
        {
            if (this._paused === false)
            {
                this._paused = true;
                this.sound.setMute();
                this.time.gamePaused();
                this.onPause.dispatch(this);
            }
            this._codePaused = true;
        }
        else
        {
            if (this._paused)
            {
                this._paused = false;
                this.input.reset();
                this.sound.unsetMute();
                this.time.gameResumed();
                this.onResume.dispatch(this);
            }
            this._codePaused = false;
        }

    }

});

/**
* "Deleted code is debugged code." - Jeff Sickel
*/<|MERGE_RESOLUTION|>--- conflicted
+++ resolved
@@ -312,25 +312,15 @@
     this.fpsProblemNotifier = new Phaser.Signal();
 
     /**
-<<<<<<< HEAD
-=======
      * @property {boolean} forceSingleUpdate - Should the game loop force a logic update, regardless of the delta timer? Set to true if you know you need this. You can toggle it on the fly.
      */
     this.forceSingleUpdate = false;
 
     /**
->>>>>>> 38f78788
      * @property {number} _nextNotification - the soonest game.time.time value that the next fpsProblemNotifier can be dispatched
      * @private
      */
     this._nextFpsNotification = 0;
-<<<<<<< HEAD
-
-
-    this._width = 800;
-    this._height = 600;
-=======
->>>>>>> 38f78788
 
     //  Parse the configuration object (if any)
     if (arguments.length === 1 && typeof arguments[0] === 'object')
@@ -706,28 +696,21 @@
     *
     * @method Phaser.Game#update
     * @protected
-    * @param {number} time - The current time as provided by Date.now (see updateRAF in RequestAnimationFrame.js) in milliseconds
+    * @param {number} time - The current time as provided by RequestAnimationFrame.
     */
     update: function (time) {
 
         this.time.update(time);
 
         // if the logic time is spiralling upwards, skip a frame entirely
-<<<<<<< HEAD
-        if (this._spiralling > 1)
-=======
         if (this._spiralling > 1 && !this.forceSingleUpdate)
->>>>>>> 38f78788
         {
             // cause an event to warn the program that this CPU can't keep up with the current desiredFps rate
             if (this.time.time > this._nextFpsNotification)
             {
                 // only permit one fps notification per 10 seconds
                 this._nextFpsNotification = this.time.time + 1000 * 10;
-<<<<<<< HEAD
-=======
-
->>>>>>> 38f78788
+
                 // dispatch the notification signal
                 this.fpsProblemNotifier.dispatch();
             }
@@ -735,11 +718,8 @@
             // reset the _deltaTime accumulator which will cause all pending dropped frames to be permanently skipped
             this._deltaTime = 0;
             this._spiralling = 0;
-<<<<<<< HEAD
-=======
 
             var slowStep = this.time.slowMotion * 1000.0 / this.time.desiredFps;
->>>>>>> 38f78788
         }
         else
         {
@@ -750,27 +730,19 @@
             this._deltaTime += Math.max(Math.min(1000, this.time.elapsed), 0);
 
             // call the game update logic multiple times if necessary to "catch up" with dropped frames
-<<<<<<< HEAD
-            var count = 0;
-            while(this._deltaTime >= slowStep)
-=======
             // unless forceSingleUpdate is true
             var count = 0;
 
             while (this._deltaTime >= slowStep)
->>>>>>> 38f78788
             {
                 this._deltaTime -= slowStep;
                 this.updateLogic(1.0 / this.time.desiredFps);
                 count++;
-<<<<<<< HEAD
-=======
 
                 if (this.forceSingleUpdate && count === 1)
                 {
                     break;
                 }
->>>>>>> 38f78788
             }
 
             // detect spiralling (if the catch-up loop isn't fast enough, the number of iterations will increase constantly)
@@ -783,10 +755,7 @@
                 // looks like it caught up successfully, reset the spiral alert counter
                 this._spiralling = 0;
             }
-<<<<<<< HEAD
-=======
-
->>>>>>> 38f78788
+
             this._lastCount = count;
         }
 
@@ -845,14 +814,6 @@
         {
             this.tweens.update(elapsedTime);
         }
-
-    },
-
-    updateRender: function (elapsedTime) {
-
-        // update tweens once every frame along with the render logic (to keep them smooth in slowMotion scenarios)
-        if (!this._paused && !this.pendingStep)
-            this.tweens.update(elapsedTime);
 
         if (this.renderType != Phaser.HEADLESS)
         {
