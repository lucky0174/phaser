/**
 * @author       Richard Davey <rich@photonstorm.com>
 * @copyright    2019 Photon Storm Ltd.
 * @license      {@link https://opensource.org/licenses/MIT|MIT License}
 */

var SetTileCollision = require('./SetTileCollision');
var CalculateFacesWithin = require('./CalculateFacesWithin');
var SetLayerCollisionIndex = require('./SetLayerCollisionIndex');

/**
 * Sets collision on the given tile or tiles within a layer by index. You can pass in either a
 * single numeric index or an array of indexes: [2, 3, 15, 20]. The `collides` parameter controls if
 * collision will be enabled (true) or disabled (false).
 *
 * @function Phaser.Tilemaps.Components.SetCollision
 * @private
 * @since 3.0.0
 *
 * @param {(integer|array)} indexes - Either a single tile index, or an array of tile indexes.
 * @param {boolean} [collides=true] - If true it will enable collision. If false it will clear collision.
 * @param {boolean} [recalculateFaces=true] - Whether or not to recalculate the tile faces after the update.
 * @param {Phaser.Tilemaps.LayerData} layer - The Tilemap Layer to act upon.
 * @param {boolean} [updateLayer=true] - If true, updates the current tiles on the layer. Set to
 * false if no tiles have been placed for significant performance boost.
 */
var SetCollision = function (indexes, collides, recalculateFaces, layer, updateLayer)
{
    if (collides === undefined) { collides = true; }
    if (recalculateFaces === undefined) { recalculateFaces = true; }
    if (!Array.isArray(indexes)) { indexes = [ indexes ]; }
    if (updateLayer === undefined) { updateLayer = true; }

    // Update the array of colliding indexes
    for (var i = 0; i < indexes.length; i++)
    {
        SetLayerCollisionIndex(indexes[i], collides, layer);
    }
    
    // Update the tiles
    if(updateLayer)
    {
        for (var ty = 0; ty < layer.height; ty++)
        {
            for (var tx = 0; tx < layer.width; tx++)
            {
                var tile = layer.data[ty][tx];

                if (tile && indexes.indexOf(tile.index) !== -1)
                {
                    SetTileCollision(tile, collides);
                }
            }
        }
    }
<<<<<<< HEAD
    
    if (recalculateFaces) { CalculateFacesWithin(0, 0, layer.width, layer.height, layer); }
=======

    if (recalculateFaces)
    {
        CalculateFacesWithin(0, 0, layer.width, layer.height, layer);
    }
>>>>>>> 12aef3ea
};

module.exports = SetCollision;<|MERGE_RESOLUTION|>--- conflicted
+++ resolved
@@ -21,7 +21,7 @@
  * @param {boolean} [collides=true] - If true it will enable collision. If false it will clear collision.
  * @param {boolean} [recalculateFaces=true] - Whether or not to recalculate the tile faces after the update.
  * @param {Phaser.Tilemaps.LayerData} layer - The Tilemap Layer to act upon.
- * @param {boolean} [updateLayer=true] - If true, updates the current tiles on the layer. Set to
+ * @param {boolean} updateLayer - If true, updates the current tiles on the layer. Set to
  * false if no tiles have been placed for significant performance boost.
  */
 var SetCollision = function (indexes, collides, recalculateFaces, layer, updateLayer)
@@ -38,7 +38,7 @@
     }
     
     // Update the tiles
-    if(updateLayer)
+    if (updateLayer)
     {
         for (var ty = 0; ty < layer.height; ty++)
         {
@@ -53,16 +53,11 @@
             }
         }
     }
-<<<<<<< HEAD
-    
-    if (recalculateFaces) { CalculateFacesWithin(0, 0, layer.width, layer.height, layer); }
-=======
 
     if (recalculateFaces)
     {
         CalculateFacesWithin(0, 0, layer.width, layer.height, layer);
     }
->>>>>>> 12aef3ea
 };
 
 module.exports = SetCollision;