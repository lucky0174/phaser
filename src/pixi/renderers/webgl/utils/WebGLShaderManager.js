/**
 * @author Mat Groves http://matgroves.com/ @Doormat23
 */

/**
* @class WebGLShaderManager
* @constructor
* @private
*/
PIXI.WebGLShaderManager = function()
{
    /**
     * @property maxAttibs
     * @type Number
     */
    this.maxAttibs = 10;

    /**
     * @property attribState
     * @type Array
     */
    this.attribState = [];

    /**
     * @property tempAttribState
     * @type Array
     */
    this.tempAttribState = [];

    for (var i = 0; i < this.maxAttibs; i++)
    {
        this.attribState[i] = false;
    }

    /**
     * @property stack
     * @type Array
     */
    this.stack = [];

};

PIXI.WebGLShaderManager.prototype.constructor = PIXI.WebGLShaderManager;

/**
* Initialises the context and the properties.
* 
* @method setContext 
* @param gl {WebGLContext} the current WebGL drawing context
*/
PIXI.WebGLShaderManager.prototype.setContext = function(gl)
{
    this.gl = gl;
    
    // the next one is used for rendering primitives
    this.primitiveShader = new PIXI.PrimitiveShader(gl);

    // the next one is used for rendering triangle strips
    this.complexPrimitiveShader = new PIXI.ComplexPrimitiveShader(gl);

    // this shader is used for the default sprite rendering
    this.defaultShader = new PIXI.PixiShader(gl);

    // this shader is used for the fast sprite rendering
    this.fastShader = new PIXI.PixiFastShader(gl);

    // the next one is used for rendering triangle strips
    this.stripShader = new PIXI.StripShader(gl);

<<<<<<< HEAD
=======
    // shader for batch drawing tilemap tiles as a set of triangle strips with degenerate triangles between them
    this.tilemapShader = new PIXI.TilemapShader(gl);

>>>>>>> 61511453
    this.setShader(this.defaultShader);
};

/**
* Takes the attributes given in parameters.
* 
* @method setAttribs
* @param attribs {Array} attribs 
*/
PIXI.WebGLShaderManager.prototype.setAttribs = function(attribs)
{
    // reset temp state
    var i;

    for (i = 0; i < this.tempAttribState.length; i++)
    {
        this.tempAttribState[i] = false;
    }

    // set the new attribs
    for (i = 0; i < attribs.length; i++)
    {
        var attribId = attribs[i];
        this.tempAttribState[attribId] = true;
    }

    var gl = this.gl;

    for (i = 0; i < this.attribState.length; i++)
    {
        if(this.attribState[i] !== this.tempAttribState[i])
        {
            this.attribState[i] = this.tempAttribState[i];

            if(this.tempAttribState[i])
            {
                gl.enableVertexAttribArray(i);
            }
            else
            {
                gl.disableVertexAttribArray(i);
            }
        }
    }
};

/**
* Sets the current shader.
* 
* @method setShader
* @param shader {Any}
*/
PIXI.WebGLShaderManager.prototype.setShader = function(shader)
{
    if(this._currentId === shader._UID)return false;
    
    this._currentId = shader._UID;

    this.currentShader = shader;

    this.gl.useProgram(shader.program);
    this.setAttribs(shader.attributes);

    return true;
};

/**
* Destroys this object.
* 
* @method destroy
*/
PIXI.WebGLShaderManager.prototype.destroy = function()
{
    this.attribState = null;

    this.tempAttribState = null;

    this.primitiveShader.destroy();

    this.complexPrimitiveShader.destroy();

    this.defaultShader.destroy();

    this.fastShader.destroy();

    this.stripShader.destroy();

    this.gl = null;
};<|MERGE_RESOLUTION|>--- conflicted
+++ resolved
@@ -67,12 +67,9 @@
     // the next one is used for rendering triangle strips
     this.stripShader = new PIXI.StripShader(gl);
 
-<<<<<<< HEAD
-=======
     // shader for batch drawing tilemap tiles as a set of triangle strips with degenerate triangles between them
     this.tilemapShader = new PIXI.TilemapShader(gl);
 
->>>>>>> 61511453
     this.setShader(this.defaultShader);
 };
 
@@ -160,5 +157,7 @@
 
     this.stripShader.destroy();
 
+    this.tilemapShader.destroy();
+
     this.gl = null;
 };