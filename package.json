<<<<<<< HEAD
{
  "name": "phaser",
  "version": "3.50.0-beta.4",
  "release": "Subaru",
  "description": "A fast, free and fun HTML5 Game Framework for Desktop and Mobile web browsers.",
  "author": "Richard Davey <rich@photonstorm.com> (http://www.photonstorm.com)",
  "homepage": "http://phaser.io",
  "bugs": "https://github.com/photonstorm/phaser/issues",
  "license": "MIT",
  "licenseUrl": "http://www.opensource.org/licenses/mit-license.php",
  "main": "./src/phaser.js",
  "types": "./types/phaser.d.ts",
  "browser": "./dist/phaser.js",
  "repository": {
    "type": "git",
    "url": "https://photonstorm@github.com/photonstorm/phaser.git"
  },
  "scripts": {
    "beta": "npm publish --tag beta",
    "help": "node scripts/help.js",
    "build": "webpack --config config/webpack.config.js",
    "watch": "webpack --watch --config config/webpack.config.js",
    "buildfb": "webpack --config config/webpack.fb.config.js",
    "watchfb": "webpack --config config/webpack.fb.config.js --watch",
    "dist": "webpack --config config/webpack.dist.config.js",
    "distfb": "webpack --config config/webpack.fb.dist.config.js",
    "distfull": "npm run dist && npm run distfb",
    "distT": " npm run dist && npm run toT",
    "toT": "cp ./dist/phaser.min.js ../phasertest/phaser.min.js",
    "plugin.cam3d": "webpack --config plugins/camera3d/webpack.config.js",
    "plugin.spine": "webpack --config plugins/spine/webpack.config.js",
    "plugin.spine.dist": "webpack --config plugins/spine/webpack.auto.dist.config.js",
    "plugin.spine.watch": "webpack --config plugins/spine/webpack.auto.config.js --watch --display-modules",
    "plugin.spine.dev": "webpack --config plugins/spine/webpack.auto.config.js",
    "plugin.spine.runtimes": "cd plugins/spine && tsc -p tsconfig.both.json && tsc -p tsconfig.canvas.json && tsc -p tsconfig.webgl.json",
    "plugin.spine.canvas.dist": "webpack --config plugins/spine/webpack.canvas.dist.config.js",
    "plugin.spine.canvas.watch": "webpack --config plugins/spine/webpack.canvas.config.js --watch --display-modules",
    "plugin.spine.canvas.dev": "webpack --config plugins/spine/webpack.canvas.config.js",
    "plugin.spine.webgl.dist": "webpack --config plugins/spine/webpack.webgl.dist.config.js",
    "plugin.spine.webgl.watch": "webpack --config plugins/spine/webpack.webgl.config.js --watch --display-modules",
    "plugin.spine.webgl.dev": "webpack --config plugins/spine/webpack.webgl.config.js",
    "plugin.spine.full": "npm run plugin.spine.dev && npm run plugin.spine.canvas.dev && npm run plugin.spine.webgl.dev",
    "plugin.spine.full.dist": "npm run plugin.spine.dist && npm run plugin.spine.canvas.dist && npm run plugin.spine.webgl.dist",
    "lint": "eslint --config .eslintrc.json \"src/**/*.js\"",
    "lintfix": "eslint --config .eslintrc.json \"src/**/*.js\" --fix",
    "sloc": "node-sloc \"./src\" --include-extensions \"js\"",
    "bundleshaders": "node scripts/bundle-shaders.js",
    "build-tsgen": "cd scripts/tsgen && tsc",
    "tsgen": "cd scripts/tsgen && jsdoc -c jsdoc-tsd.conf.json",
    "test-ts": "cd scripts/tsgen/test && tsc --build tsconfig.json > output.txt",
    "ts": "npm run tsgen && npm run test-ts",
    "tsdev": "npm run build-tsgen && npm run tsgen && npm run test-ts"
  },
  "keywords": [
    "2d",
    "HTML5",
    "WebGL",
    "canvas",
    "game",
    "javascript",
    "physics",
    "tweens",
    "typescript",
    "web audio"
  ],
  "devDependencies": {
    "@types/source-map": "^0.5.7",
    "clean-webpack-plugin": "^3.0.0",
    "dts-dom": "^3.6.0",
    "eslint": "^7.8.1",
    "eslint-plugin-es5": "^1.5.0",
    "fs-extra": "^9.0.1",
    "jsdoc": "^3.6.5",
    "node-sloc": "^0.1.12",
    "remove-files-webpack-plugin": "^1.4.3",
    "typescript": "^4.0.2",
    "uglifyjs-webpack-plugin": "^2.2.0",
    "vivid-cli": "^1.1.2",
    "webpack": "^4.44.1",
    "webpack-cli": "^3.3.12",
    "webpack-shell-plugin": "^0.5.0"
  },
  "dependencies": {
    "eventemitter3": "^4.0.7",
    "exports-loader": "^1.1.0",
    "imports-loader": "^1.1.0",
    "path": "^0.12.7"
  }
}
=======
{
  "name": "phaser",
  "version": "3.50.0-beta.7",
  "release": "Subaru",
  "description": "A fast, free and fun HTML5 Game Framework for Desktop and Mobile web browsers.",
  "author": "Richard Davey <rich@photonstorm.com> (http://www.photonstorm.com)",
  "homepage": "http://phaser.io",
  "bugs": "https://github.com/photonstorm/phaser/issues",
  "license": "MIT",
  "licenseUrl": "http://www.opensource.org/licenses/mit-license.php",
  "main": "./src/phaser.js",
  "types": "./types/phaser.d.ts",
  "browser": "./dist/phaser.js",
  "repository": {
    "type": "git",
    "url": "https://photonstorm@github.com/photonstorm/phaser.git"
  },
  "scripts": {
    "beta": "npm publish --tag beta",
    "help": "node scripts/help.js",
    "build": "webpack --config config/webpack.config.js",
    "watch": "webpack --watch --config config/webpack.config.js",
    "buildfb": "webpack --config config/webpack.fb.config.js",
    "watchfb": "webpack --config config/webpack.fb.config.js --watch",
    "dist": "webpack --config config/webpack.dist.config.js",
    "distfb": "webpack --config config/webpack.fb.dist.config.js",
    "distfull": "npm run dist && npm run distfb",
    "plugin.cam3d": "webpack --config plugins/camera3d/webpack.config.js",
    "plugin.spine": "webpack --config plugins/spine/webpack.config.js",
    "plugin.spine.dist": "webpack --config plugins/spine/webpack.auto.dist.config.js",
    "plugin.spine.watch": "webpack --config plugins/spine/webpack.auto.config.js --watch --display-modules",
    "plugin.spine.dev": "webpack --config plugins/spine/webpack.auto.config.js",
    "plugin.spine.runtimes": "cd plugins/spine && tsc -p tsconfig.both.json && tsc -p tsconfig.canvas.json && tsc -p tsconfig.webgl.json",
    "plugin.spine.canvas.dist": "webpack --config plugins/spine/webpack.canvas.dist.config.js",
    "plugin.spine.canvas.watch": "webpack --config plugins/spine/webpack.canvas.config.js --watch --display-modules",
    "plugin.spine.canvas.dev": "webpack --config plugins/spine/webpack.canvas.config.js",
    "plugin.spine.webgl.dist": "webpack --config plugins/spine/webpack.webgl.dist.config.js",
    "plugin.spine.webgl.watch": "webpack --config plugins/spine/webpack.webgl.config.js --watch --display-modules",
    "plugin.spine.webgl.dev": "webpack --config plugins/spine/webpack.webgl.config.js",
    "plugin.spine.full": "npm run plugin.spine.dev && npm run plugin.spine.canvas.dev && npm run plugin.spine.webgl.dev",
    "plugin.spine.full.dist": "npm run plugin.spine.dist && npm run plugin.spine.canvas.dist && npm run plugin.spine.webgl.dist",
    "lint": "eslint --config .eslintrc.json \"src/**/*.js\"",
    "lintfix": "eslint --config .eslintrc.json \"src/**/*.js\" --fix",
    "sloc": "node-sloc \"./src\" --include-extensions \"js\"",
    "bundleshaders": "node scripts/bundle-shaders.js",
    "build-tsgen": "cd scripts/tsgen && tsc",
    "tsgen": "cd scripts/tsgen && jsdoc -c jsdoc-tsd.conf.json",
    "test-ts": "cd scripts/tsgen/test && tsc --build tsconfig.json > output.txt",
    "ts": "npm run tsgen && npm run test-ts",
    "tsdev": "npm run build-tsgen && npm run tsgen && npm run test-ts"
  },
  "keywords": [
    "2d",
    "HTML5",
    "WebGL",
    "canvas",
    "game",
    "javascript",
    "physics",
    "tweens",
    "typescript",
    "web audio"
  ],
  "devDependencies": {
    "@types/source-map": "^0.5.7",
    "clean-webpack-plugin": "^3.0.0",
    "dts-dom": "^3.6.0",
    "eslint": "^7.9.0",
    "eslint-plugin-es5": "^1.5.0",
    "fs-extra": "^9.0.1",
    "jsdoc": "^3.6.5",
    "node-sloc": "^0.1.12",
    "remove-files-webpack-plugin": "^1.4.4",
    "typescript": "^4.0.2",
    "uglifyjs-webpack-plugin": "^2.2.0",
    "vivid-cli": "^1.1.2",
    "webpack": "^4.44.1",
    "webpack-cli": "^3.3.12",
    "webpack-shell-plugin": "^0.5.0"
  },
  "dependencies": {
    "eventemitter3": "^4.0.7",
    "exports-loader": "^1.1.0",
    "imports-loader": "^1.1.0",
    "path": "^0.12.7"
  }
}
>>>>>>> 14b0bbf7
<|MERGE_RESOLUTION|>--- conflicted
+++ resolved
@@ -1,94 +1,3 @@
-<<<<<<< HEAD
-{
-  "name": "phaser",
-  "version": "3.50.0-beta.4",
-  "release": "Subaru",
-  "description": "A fast, free and fun HTML5 Game Framework for Desktop and Mobile web browsers.",
-  "author": "Richard Davey <rich@photonstorm.com> (http://www.photonstorm.com)",
-  "homepage": "http://phaser.io",
-  "bugs": "https://github.com/photonstorm/phaser/issues",
-  "license": "MIT",
-  "licenseUrl": "http://www.opensource.org/licenses/mit-license.php",
-  "main": "./src/phaser.js",
-  "types": "./types/phaser.d.ts",
-  "browser": "./dist/phaser.js",
-  "repository": {
-    "type": "git",
-    "url": "https://photonstorm@github.com/photonstorm/phaser.git"
-  },
-  "scripts": {
-    "beta": "npm publish --tag beta",
-    "help": "node scripts/help.js",
-    "build": "webpack --config config/webpack.config.js",
-    "watch": "webpack --watch --config config/webpack.config.js",
-    "buildfb": "webpack --config config/webpack.fb.config.js",
-    "watchfb": "webpack --config config/webpack.fb.config.js --watch",
-    "dist": "webpack --config config/webpack.dist.config.js",
-    "distfb": "webpack --config config/webpack.fb.dist.config.js",
-    "distfull": "npm run dist && npm run distfb",
-    "distT": " npm run dist && npm run toT",
-    "toT": "cp ./dist/phaser.min.js ../phasertest/phaser.min.js",
-    "plugin.cam3d": "webpack --config plugins/camera3d/webpack.config.js",
-    "plugin.spine": "webpack --config plugins/spine/webpack.config.js",
-    "plugin.spine.dist": "webpack --config plugins/spine/webpack.auto.dist.config.js",
-    "plugin.spine.watch": "webpack --config plugins/spine/webpack.auto.config.js --watch --display-modules",
-    "plugin.spine.dev": "webpack --config plugins/spine/webpack.auto.config.js",
-    "plugin.spine.runtimes": "cd plugins/spine && tsc -p tsconfig.both.json && tsc -p tsconfig.canvas.json && tsc -p tsconfig.webgl.json",
-    "plugin.spine.canvas.dist": "webpack --config plugins/spine/webpack.canvas.dist.config.js",
-    "plugin.spine.canvas.watch": "webpack --config plugins/spine/webpack.canvas.config.js --watch --display-modules",
-    "plugin.spine.canvas.dev": "webpack --config plugins/spine/webpack.canvas.config.js",
-    "plugin.spine.webgl.dist": "webpack --config plugins/spine/webpack.webgl.dist.config.js",
-    "plugin.spine.webgl.watch": "webpack --config plugins/spine/webpack.webgl.config.js --watch --display-modules",
-    "plugin.spine.webgl.dev": "webpack --config plugins/spine/webpack.webgl.config.js",
-    "plugin.spine.full": "npm run plugin.spine.dev && npm run plugin.spine.canvas.dev && npm run plugin.spine.webgl.dev",
-    "plugin.spine.full.dist": "npm run plugin.spine.dist && npm run plugin.spine.canvas.dist && npm run plugin.spine.webgl.dist",
-    "lint": "eslint --config .eslintrc.json \"src/**/*.js\"",
-    "lintfix": "eslint --config .eslintrc.json \"src/**/*.js\" --fix",
-    "sloc": "node-sloc \"./src\" --include-extensions \"js\"",
-    "bundleshaders": "node scripts/bundle-shaders.js",
-    "build-tsgen": "cd scripts/tsgen && tsc",
-    "tsgen": "cd scripts/tsgen && jsdoc -c jsdoc-tsd.conf.json",
-    "test-ts": "cd scripts/tsgen/test && tsc --build tsconfig.json > output.txt",
-    "ts": "npm run tsgen && npm run test-ts",
-    "tsdev": "npm run build-tsgen && npm run tsgen && npm run test-ts"
-  },
-  "keywords": [
-    "2d",
-    "HTML5",
-    "WebGL",
-    "canvas",
-    "game",
-    "javascript",
-    "physics",
-    "tweens",
-    "typescript",
-    "web audio"
-  ],
-  "devDependencies": {
-    "@types/source-map": "^0.5.7",
-    "clean-webpack-plugin": "^3.0.0",
-    "dts-dom": "^3.6.0",
-    "eslint": "^7.8.1",
-    "eslint-plugin-es5": "^1.5.0",
-    "fs-extra": "^9.0.1",
-    "jsdoc": "^3.6.5",
-    "node-sloc": "^0.1.12",
-    "remove-files-webpack-plugin": "^1.4.3",
-    "typescript": "^4.0.2",
-    "uglifyjs-webpack-plugin": "^2.2.0",
-    "vivid-cli": "^1.1.2",
-    "webpack": "^4.44.1",
-    "webpack-cli": "^3.3.12",
-    "webpack-shell-plugin": "^0.5.0"
-  },
-  "dependencies": {
-    "eventemitter3": "^4.0.7",
-    "exports-loader": "^1.1.0",
-    "imports-loader": "^1.1.0",
-    "path": "^0.12.7"
-  }
-}
-=======
 {
   "name": "phaser",
   "version": "3.50.0-beta.7",
@@ -175,5 +84,4 @@
     "imports-loader": "^1.1.0",
     "path": "^0.12.7"
   }
-}
->>>>>>> 14b0bbf7
+}