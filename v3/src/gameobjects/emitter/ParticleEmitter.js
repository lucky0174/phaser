--- conflicted
+++ resolved
@@ -232,7 +232,6 @@
         return this;
     },
 
-<<<<<<< HEAD
     explode: function (count)
     {
         if (!count) count = 100;
@@ -240,9 +239,6 @@
     },
 
     emitParticle: function(count)
-=======
-    emitParticle: function ()
->>>>>>> e7a78db8
     {
         count = count || 1;
 
